# Tests are groups of three lines: program, input, expected output
# Blank lines and lines starting with # are ignored

#
# Simple value tests to check parser. Input is irrelevant
#

true
null
true

false
null
false

null
42
null

1
null
1


-1
null
-1

# FIXME: much more number testing needed

{}
null
{}

[]
null
[]

{x: -1}
null
{"x": -1}

# The input line starts with a 0xFEFF (byte order mark) codepoint
# No, there is no reason to have a byte order mark in UTF8 text.
# But apparently people do, so jq shouldn't break on it.
.
﻿"byte order mark"
"byte order mark"

# We test escapes by matching them against Unicode codepoints
# FIXME: more tests needed for weird unicode stuff (e.g. utf16 pairs)
"Aa\r\n\t\b\f\u03bc"
null
"Aa\u000d\u000a\u0009\u0008\u000c\u03bc"

.
"Aa\r\n\t\b\f\u03bc"
"Aa\u000d\u000a\u0009\u0008\u000c\u03bc"

"inter\("pol" + "ation")"
null
"interpolation"

@text,@json,([1,.]|@csv,@tsv),@html,@uri,@sh,(@base64|.,@base64d)
"!()<>&'\"\t"
"!()<>&'\"\t"
"\"!()<>&'\\\"\\t\""
"1,\"!()<>&'\"\"\t\""
"1\t!()<>&'\"\\t"
"!()&lt;&gt;&amp;&apos;&quot;\t"
"%21%28%29%3C%3E%26%27%22%09"
"'!()<>&'\\''\"\t'"
"ISgpPD4mJyIJ"
"!()<>&'\"\t"

# regression test for #436
@base64
"foóbar\n"
"Zm/Ds2Jhcgo="

@base64d
"Zm/Ds2Jhcgo="
"foóbar\n"

@uri
"\u03bc"
"%CE%BC"

@html "<b>\(.)</b>"
"<script>hax</script>"
"<b>&lt;script&gt;hax&lt;/script&gt;</b>"

[.[]|tojson|fromjson]
["foo", 1, ["a", 1, "b", 2, {"foo":"bar"}]]
["foo",1,["a",1,"b",2,{"foo":"bar"}]]

#
# Dictionary construction syntax
#

{a: 1}
null
{"a":1}

{a,b,(.d):.a,e:.b}
{"a":1, "b":2, "c":3, "d":"c"}
{"a":1, "b":2, "c":1, "e":2}

{"a",b,"a$\(1+1)"}
{"a":1, "b":2, "c":3, "a$2":4}
{"a":1, "b":2, "a$2":4}

%%FAIL
{(0):1}
jq: error: Cannot use number (0) as object key at <top-level>, line 1:

%%FAIL
{non_const:., (0):1}
jq: error: Cannot use number (0) as object key at <top-level>, line 1:

#
# Field access, piping
#

.foo
{"foo": 42, "bar": 43}
42

.foo | .bar
{"foo": {"bar": 42}, "bar": "badvalue"}
42

.foo.bar
{"foo": {"bar": 42}, "bar": "badvalue"}
42

.foo_bar
{"foo_bar": 2}
2

.["foo"].bar
{"foo": {"bar": 42}, "bar": "badvalue"}
42

."foo"."bar"
{"foo": {"bar": 20}}
20

.e0, .E1, .E-1, .E+1
{"e0": 1, "E1": 2, "E": 3}
1
2
2
4

[.[]|.foo?]
[1,[2],{"foo":3,"bar":4},{},{"foo":5}]
[3,null,5]

[.[]|.foo?.bar?]
[1,[2],[],{"foo":3},{"foo":{"bar":4}},{}]
[4,null]

[..]
[1,[[2]],{ "a":[1]}]
[[1,[[2]],{"a":[1]}],1,[[2]],[2],2,{"a":[1]},[1],1]

[.[]|.[]?]
[1,null,[],[1,[2,[[3]]]],[{}],[{"a":[1,[2]]}]]
[1,[2,[[3]]],{},{"a":[1,[2]]}]

[.[]|.[1:3]?]
[1,null,true,false,"abcdef",{},{"a":1,"b":2},[],[1,2,3,4,5],[1,2]]
[null,"bc",[],[2,3],[2]]

# chaining/suffix-list, with and without dot
map(try .a[] catch ., try .a.[] catch ., .a[]?, .a.[]?)
[{"a": [1,2]}, {"a": 123}]
[1,2,1,2,1,2,1,2,"Cannot iterate over number (123)","Cannot iterate over number (123)"]

#
# Negative array indices
#

try (.foo[-1] = 0) catch .
null
"Out of bounds negative array index"

try (.foo[-2] = 0) catch .
null
"Out of bounds negative array index"

.[-1] = 5
[0,1,2]
[0,1,5]

.[-2] = 5
[0,1,2]
[0,5,2]

#
# Multiple outputs, iteration
#

.[]
[1,2,3]
1
2
3

1,1
[]
1
1

1,.
[]
1
[]

[.]
[2]
[[2]]

[[2]]
[3]
[[2]]

[{}]
[2]
[{}]

[.[]]
["a"]
["a"]

[(.,1),((.,.[]),(2,3))]
["a","b"]
[["a","b"],1,["a","b"],"a","b",2,3]

[([5,5][]),.,.[]]
[1,2,3]
[5,5,[1,2,3],1,2,3]

{x: (1,2)},{x:3} | .x
null
1
2
3

.[-2]
[1,2,3]
2

[range(0;10)]
null
[0,1,2,3,4,5,6,7,8,9]

[range(0,1;3,4)]
null
[0,1,2, 0,1,2,3, 1,2, 1,2,3]

[range(0;10;3)]
null
[0,3,6,9]

[range(0;10;-1)]
null
[]

[range(0;-5;-1)]
null
[0,-1,-2,-3,-4]

[range(0,1;4,5;1,2)]
null
[0,1,2,3,0,2, 0,1,2,3,4,0,2,4, 1,2,3,1,3, 1,2,3,4,1,3]

[while(.<100; .*2)]
1
[1,2,4,8,16,32,64]

[(label $here | .[] | if .>1 then break $here else . end), "hi!"]
[0,1,2]
[0,1,"hi!"]

[(label $here | .[] | if .>1 then break $here else . end), "hi!"]
[0,2,1]
[0,"hi!"]

%%FAIL
. as $foo | break $foo
jq: error: $*label-foo is not defined at <top-level>, line 1:

[.[]|[.,1]|until(.[0] < 1; [.[0] - 1, .[1] * .[0]])|.[1]]
[1,2,3,4,5]
[1,2,6,24,120]

[label $out | foreach .[] as $item ([3, null]; if .[0] < 1 then break $out else [.[0] -1, $item] end; .[1])]
[11,22,33,44,55,66,77,88,99]
[11,22,33]

[foreach range(5) as $item (0; $item)]
null
[0,1,2,3,4]

[foreach .[] as [$i, $j] (0; . + $i - $j)]
[[2,1], [5,3], [6,4]]
[1,3,5]

[foreach .[] as {a:$a} (0; . + $a; -.)]
[{"a":1}, {"b":2}, {"a":3, "b":4}]
[-1, -1, -4]

[limit(3; .[])]
[11,22,33,44,55,66,77,88,99]
[11,22,33]

[limit(0; error)]
"badness"
[]

[limit(1; 1, error)]
"badness"
[1]

[first(range(.)), last(range(.))]
10
[0,9]

[nth(0,5,9,10,15; range(.)), try nth(-1; range(.)) catch .]
10
[0,5,9,"nth doesn't support negative indices"]

# Check that first(g) does not extract more than one value from g
first(1,error("foo"))
null
1

#
# Check that various builtins evaluate all arguments where appropriate,
# doing cartesian products where appropriate.
#

# Check that limit does work for each value produced by n!
[limit(5,7; range(9))]
null
[0,1,2,3,4,0,1,2,3,4,5,6]

# Same check for nth
[nth(5,7; range(9;0;-1))]
null
[4,2]

# Same check for range/3
[range(0,1,2;4,3,2;2,3)]
null
[0,2,0,3,0,2,0,0,0,1,3,1,1,1,1,1,2,2,2,2]

# Same check for range/1
[range(3,5)]
null
[0,1,2,0,1,2,3,4]

# Same check for index/1, rindex/1, indices/1
[(index(",","|"), rindex(",","|")), indices(",","|")]
"a,b|c,d,e||f,g,h,|,|,i,j"
[1,3,22,19,[1,5,7,12,14,16,18,20,22],[3,9,10,17,19]]

# Same check for join/1
join(",","/")
["a","b","c","d"]
"a,b,c,d"
"a/b/c/d"

[.[]|join("a")]
[[],[""],["",""],["","",""]]
["","","a","aa"]

# Same check for flatten/1
flatten(3,2,1)
[0, [1], [[2]], [[[3]]]]
[0,1,2,3]
[0,1,2,[3]]
[0,1,[2],[[3]]]


#
# Slices
#

[.[3:2], .[-5:4], .[:-2], .[-2:], .[3:3][1:], .[10:]]
[0,1,2,3,4,5,6]
[[], [2,3], [0,1,2,3,4], [5,6], [], []]

[.[3:2], .[-5:4], .[:-2], .[-2:], .[3:3][1:], .[10:]]
"abcdefghi"
["","","abcdefg","hi","",""]

del(.[2:4],.[0],.[-2:])
[0,1,2,3,4,5,6,7]
[1,4,5]

.[2:4] = ([], ["a","b"], ["a","b","c"])
[0,1,2,3,4,5,6,7]
[0,1,4,5,6,7]
[0,1,"a","b",4,5,6,7]
[0,1,"a","b","c",4,5,6,7]

# Slices at large offsets (issue #1108)
#
# This is written this way because [range(<large number>)] is
# significantly slower under valgrind than .[<large number>] = value.
#
# We range down rather than up so that we have just one realloc.
reduce range(65540;65536;-1) as $i ([]; .[$i] = $i)|.[65536:]
null
[null,65537,65538,65539,65540]

#
# Variables
#

1 as $x | 2 as $y | [$x,$y,$x]
null
[1,2,1]

[1,2,3][] as $x | [[4,5,6,7][$x]]
null
[5]
[6]
[7]

42 as $x | . | . | . + 432 | $x + 1
34324
43

1 as $x | [$x,$x,$x as $x | $x]
null
[1,1,1]

[1, {c:3, d:4}] as [$a, {c:$b, b:$c}] | $a, $b, $c
null
1
3
null

. as {as: $kw, "str": $str, ("e"+"x"+"p"): $exp} | [$kw, $str, $exp]
{"as": 1, "str": 2, "exp": 3}
[1, 2, 3]

.[] as [$a, $b] | [$b, $a]
[[1], [1, 2, 3]]
[null, 1]
[2, 1]

. as $i | . as [$i] | $i
[0]
0

. as [$i] | . as $i | $i
[0]
[0]

%%FAIL IGNORE MSG
. as [] | null
jq: error: syntax error, unexpected ']', expecting '$' or '[' or '{' (Unix shell quoting issues?) at <top-level>, line 1:

%%FAIL IGNORE MSG
. as {} | null
jq: error: syntax error, unexpected '}' (Unix shell quoting issues?) at <top-level>, line 1:

# [.,(.[] | {x:.},.),.,.[]]

#
# Builtin functions
#

1+1
null
2

1+1
"wtasdf"
2.0

2-1
null
1

2-(-1)
null
3

1e+0+0.001e3
"I wonder what this will be?"
20e-1

.+4
15
19.0

.+null
{"a":42}
{"a":42}

null+.
null
null

.a+.b
{"a":42}
42

[1,2,3] + [.]
null
[1,2,3,null]

{"a":1} + {"b":2} + {"c":3}
"asdfasdf"
{"a":1, "b":2, "c":3}

"asdf" + "jkl;" + . + . + .
"some string"
"asdfjkl;some stringsome stringsome string"

"\u0000\u0020\u0000" + .
"\u0000\u0020\u0000"
"\u0000 \u0000\u0000 \u0000"

42 - .
11
31

[1,2,3,4,1] - [.,3]
1
[2,4]

[10 * 20, 20 / .]
4
[200, 5]

1 + 2 * 2 + 10 / 2
null
10

[16 / 4 / 2, 16 / 4 * 2, 16 - 4 - 2, 16 - 4 + 2]
null
[2, 8, 10, 14]

25 % 7
null
4

49732 % 472
null
172

[(infinite, -infinite) % (1, -1)]
null
[0,0,0,0]

1 + tonumber + ("10" | tonumber)
4
15

[{"a":42},.object,10,.num,false,true,null,"b",[1,4]] | .[] as $x | [$x == .[]]
{"object": {"a":42}, "num":10.0}
[true,  true,  false, false, false, false, false, false, false]
[true,  true,  false, false, false, false, false, false, false]
[false, false, true,  true,  false, false, false, false, false]
[false, false, true,  true,  false, false, false, false, false]
[false, false, false, false, true,  false, false, false, false]
[false, false, false, false, false, true,  false, false, false]
[false, false, false, false, false, false, true,  false, false]
[false, false, false, false, false, false, false, true,  false]
[false, false, false, false, false, false, false, false, true ]

[.[] | length]
[[], {}, [1,2], {"a":42}, "asdf", "\u03bc"]
[0, 0, 2, 1, 4, 1]

utf8bytelength
"asdf\u03bc"
6

[.[] | try utf8bytelength catch .]
[[], {}, [1,2], 55, true, false]
["array ([]) only strings have UTF-8 byte length","object ({}) only strings have UTF-8 byte length","array ([1,2]) only strings have UTF-8 byte length","number (55) only strings have UTF-8 byte length","boolean (true) only strings have UTF-8 byte length","boolean (false) only strings have UTF-8 byte length"]


map(keys)
[{}, {"abcd":1,"abc":2,"abcde":3}, {"x":1, "z": 3, "y":2}]
[[], ["abc","abcd","abcde"], ["x","y","z"]]

[1,2,empty,3,empty,4]
null
[1,2,3,4]

map(add)
[[], [1,2,3], ["a","b","c"], [[3],[4,5],[6]], [{"a":1}, {"b":2}, {"a":3}]]
[null, 6, "abc", [3,4,5,6], {"a":3, "b": 2}]

map_values(.+1)
[0,1,2]
[1,2,3]

#
# User-defined functions
# Oh god.
#

def f: . + 1; def g: def g: . + 100; f | g | f; (f | g), g
3.0
106.0
105.0

def f: (1000,2000); f
123412345
1000
2000

def f(a;b;c;d;e;f): [a+1,b,c,d,e,f]; f(.[0];.[1];.[0];.[0];.[0];.[0])
[1,2]
[2,2,1,1,1,1]

def f: 1; def g: f, def f: 2; def g: 3; f, def f: g; f, g; def f: 4; [f, def f: g; def g: 5; f, g]+[f,g]
null
[4,1,2,3,3,5,4,1,2,3,3]

# Test precedence of 'def' vs '|'
def a: 0; . | a
null
0

# Many arguments
def f(a;b;c;d;e;f;g;h;i;j): [j,i,h,g,f,e,d,c,b,a]; f(.[0];.[1];.[2];.[3];.[4];.[5];.[6];.[7];.[8];.[9])
[0,1,2,3,4,5,6,7,8,9]
[9,8,7,6,5,4,3,2,1,0]

([1,2] + [4,5])
[1,2,3]
[1,2,4,5]

true
[1]
true

null,1,null
"hello"
null
1
null

[1,2,3]
[5,6]
[1,2,3]

[.[]|floor]
[-1.1,1.1,1.9]
[-2, 1, 1]

[.[]|sqrt]
[4,9]
[2,3]

(add / length) as $m | map((. - $m) as $d | $d * $d) | add / length | sqrt
[2,4,4,4,5,5,7,9]
2

# Should write a test that calls the -lm function from C (or bc(1)) to
# check that they match the corresponding jq functions.  However,
# there's so little template code standing between that it suffices to
# test a handful of these.  The results were checked by eye against
# bc(1).
atan * 4 * 1000000|floor / 1000000
1
3.141592

[(3.141592 / 2) * (range(0;20) / 20)|cos * 1000000|floor / 1000000]
null
[1,0.996917,0.987688,0.972369,0.951056,0.923879,0.891006,0.85264,0.809017,0.760406,0.707106,0.649448,0.587785,0.522498,0.45399,0.382683,0.309017,0.233445,0.156434,0.078459]

[(3.141592 / 2) * (range(0;20) / 20)|sin * 1000000|floor / 1000000]
null
[0,0.078459,0.156434,0.233445,0.309016,0.382683,0.45399,0.522498,0.587785,0.649447,0.707106,0.760405,0.809016,0.85264,0.891006,0.923879,0.951056,0.972369,0.987688,0.996917]


def f(x): x | x; f([.], . + [42])
[1,2,3]
[[[1,2,3]]]
[[1,2,3],42]
[[1,2,3,42]]
[1,2,3,42,42]

# test multiple function arities and redefinition
def f: .+1; def g: f; def f: .+100; def f(a):a+.+11; [(g|f(20)), f]
1
[33,101]

# test closures and lexical scoping
def id(x):x; 2000 as $x | def f(x):1 as $x | id([$x, x, x]); def g(x): 100 as $x | f($x,$x+x); g($x)
"more testing"
[1,100,2100.0,100,2100.0]

# test def f($a) syntax
def x(a;b): a as $a | b as $b | $a + $b; def y($a;$b): $a + $b; def check(a;b): [x(a;b)] == [y(a;b)]; check(.[];.[]*2)
[1,2,3]
true

# test backtracking through function calls and returns
# this test is *evil*
[[20,10][1,0] as $x | def f: (100,200) as $y | def g: [$x + $y, .]; . + $x | g; f[0] | [f][0][1] | f]
999999999
[[110.0, 130.0], [210.0, 130.0], [110.0, 230.0], [210.0, 230.0], [120.0, 160.0], [220.0, 160.0], [120.0, 260.0], [220.0, 260.0]]

# test recursion
def fac: if . == 1 then 1 else . * (. - 1 | fac) end; [.[] | fac]
[1,2,3,4]
[1,2,6,24]

# test stack overflow and reallocation
# this test is disabled for now, it takes a realllllly long time.
# def f: if length > 1000 then . else .+[1]|f end; f | length
# []
# 1001

reduce .[] as $x (0; . + $x)
[1,2,4]
7

reduce .[] as [$i, {j:$j}] (0; . + $i - $j)
[[2,{"j":1}], [5,{"j":3}], [6,{"j":4}]]
5

reduce [[1,2,10], [3,4,10]][] as [$i,$j] (0; . + $i * $j)
null
14

# This, while useless, should still compile.
reduce . as $n (.; .)
null
null

# Destructuring
. as {$a, b: [$c, {$d}]} | [$a, $c, $d]
{"a":1, "b":[2,{"d":3}]}
[1,2,3]

. as {$a, $b:[$c, $d]}| [$a, $b, $c, $d]
{"a":1, "b":[2,{"d":3}]}
[1,[2,{"d":3}],2,{"d":3}]

# Destructuring with alternation
.[] | . as {$a, b: [$c, {$d}]} ?// [$a, {$b}, $e] ?// $f | [$a, $b, $c, $d, $e, $f]
[{"a":1, "b":[2,{"d":3}]}, [4, {"b":5, "c":6}, 7, 8, 9], "foo"]
[1, null, 2, 3, null, null]
[4, 5, null, null, 7, null]
[null, null, null, null, null, "foo"]

# Destructuring DUP/POP issues
.[] | . as {a:$a} ?// {a:$a} ?// {a:$a} | $a
[[3],[4],[5],6]
# Runtime error: "jq: Cannot index array with string \"c\""

.[] as {a:$a} ?// {a:$a} ?// {a:$a} | $a
[[3],[4],[5],6]
# Runtime error: "jq: Cannot index array with string \"c\""

[[3],[4],[5],6][] | . as {a:$a} ?// {a:$a} ?// {a:$a} | $a
null
# Runtime error: "jq: Cannot index array with string \"c\""

[[3],[4],[5],6] | .[] as {a:$a} ?// {a:$a} ?// {a:$a} | $a
null
# Runtime error: "jq: Cannot index array with string \"c\""

.[] | . as {a:$a} ?// {a:$a} ?// $a | $a
[[3],[4],[5],6]
[3]
[4]
[5]
6

.[] as {a:$a} ?// {a:$a} ?// $a | $a
[[3],[4],[5],6]
[3]
[4]
[5]
6

[[3],[4],[5],6][] | . as {a:$a} ?// {a:$a} ?// $a | $a
null
[3]
[4]
[5]
6

[[3],[4],[5],6] | .[] as {a:$a} ?// {a:$a} ?// $a | $a
null
[3]
[4]
[5]
6

.[] | . as {a:$a} ?// $a ?// {a:$a} | $a
[[3],[4],[5],6]
[3]
[4]
[5]
6

.[] as {a:$a} ?// $a ?// {a:$a} | $a
[[3],[4],[5],6]
[3]
[4]
[5]
6

[[3],[4],[5],6][] | . as {a:$a} ?// $a ?// {a:$a} | $a
null
[3]
[4]
[5]
6

[[3],[4],[5],6] | .[] as {a:$a} ?// $a ?// {a:$a} | $a
null
[3]
[4]
[5]
6

.[] | . as $a ?// {a:$a} ?// {a:$a} | $a
[[3],[4],[5],6]
[3]
[4]
[5]
6

.[] as $a ?// {a:$a} ?// {a:$a} | $a
[[3],[4],[5],6]
[3]
[4]
[5]
6

[[3],[4],[5],6][] | . as $a ?// {a:$a} ?// {a:$a} | $a
null
[3]
[4]
[5]
6

[[3],[4],[5],6] | .[] as $a ?// {a:$a} ?// {a:$a} | $a
null
[3]
[4]
[5]
6

. as $dot|any($dot[];not)
[1,2,3,4,true,false,1,2,3,4,5]
true

. as $dot|any($dot[];not)
[1,2,3,4,true]
false

. as $dot|all($dot[];.)
[1,2,3,4,true,false,1,2,3,4,5]
false

. as $dot|all($dot[];.)
[1,2,3,4,true]
true

# Check short-circuiting
any(true, error; .)
"badness"
true

all(false, error; .)
"badness"
false

any(not)
[]
false

all(not)
[]
true

any(not)
[false]
true

all(not)
[false]
true

[any,all]
[]
[false,true]

[any,all]
[true]
[true,true]

[any,all]
[false]
[false,false]

[any,all]
[true,false]
[true,false]

[any,all]
[null,null,true]
[true,false]

#
# Paths
#

path(.foo[0,1])
null
["foo", 0]
["foo", 1]

path(.[] | select(.>3))
[1,5,3]
[1]

path(.)
42
[]

try path(.a | map(select(.b == 0))) catch .
{"a":[{"b":0}]}
"Invalid path expression with result [{\"b\":0}]"

try path(.a | map(select(.b == 0)) | .[0]) catch .
{"a":[{"b":0}]}
"Invalid path expression near attempt to access element 0 of [{\"b\":0}]"

try path(.a | map(select(.b == 0)) | .c) catch .
{"a":[{"b":0}]}
"Invalid path expression near attempt to access element \"c\" of [{\"b\":0}]"

try path(.a | map(select(.b == 0)) | .[]) catch .
{"a":[{"b":0}]}
"Invalid path expression near attempt to iterate through [{\"b\":0}]"

path(.a[path(.b)[0]])
{"a":{"b":0}}
["a","b"]

[paths]
[1,[[],{"a":2}]]
[[0],[1],[1,0],[1,1],[1,1,"a"]]

["foo",1] as $p | getpath($p), setpath($p; 20), delpaths([$p])
{"bar": 42, "foo": ["a", "b", "c", "d"]}
"b"
{"bar": 42, "foo": ["a", 20, "c", "d"]}
{"bar": 42, "foo": ["a", "c", "d"]}

map(getpath([2])), map(setpath([2]; 42)), map(delpaths([[2]]))
[[0], [0,1], [0,1,2]]
[null, null, 2]
[[0,null,42], [0,1,42], [0,1,42]]
[[0], [0,1], [0,1]]

map(delpaths([[0,"foo"]]))
[[{"foo":2, "x":1}], [{"bar":2}]]
[[{"x":1}], [{"bar":2}]]

["foo",1] as $p | getpath($p), setpath($p; 20), delpaths([$p])
{"bar":false}
null
{"bar":false, "foo": [null, 20]}
{"bar":false}

delpaths([[-200]])
[1,2,3]
[1,2,3]

try delpaths(0) catch .
{}
"Paths must be specified as an array"

del(.), del(empty), del((.foo,.bar,.baz) | .[2,3,0]), del(.foo[0], .bar[0], .foo, .baz.bar[0].x)
{"foo": [0,1,2,3,4], "bar": [0,1]}
null
{"foo": [0,1,2,3,4], "bar": [0,1]}
{"foo": [1,4], "bar": [1]}
{"bar": [1]}

del(.[1], .[-6], .[2], .[-3:9])
[0, 1, 2, 3, 4, 5, 6, 7, 8, 9]
[0, 3, 5, 6, 9]

# negative index
setpath([-1]; 1)
[0]
[1]

pick(.a.b.c)
null
{"a":{"b":{"c":null}}}

pick(first)
[1,2]
[1]

pick(first|first)
[[10,20],30]
[[10]]

<<<<<<< HEAD
=======
# negative indices in path expressions (since last/1 is .[-1])
>>>>>>> 8f5d3aee
pick(last)
[[10,20],30]
[null,30]

#
# Assignment
#
.message = "goodbye"
{"message": "hello"}
{"message": "goodbye"}

.foo = .bar
{"bar":42}
{"foo":42, "bar":42}

.foo |= .+1
{"foo": 42}
{"foo": 43}

.[] += 2, .[] *= 2, .[] -= 2, .[] /= 2, .[] %=2
[1,3,5]
[3,5,7]
[2,6,10]
[-1,1,3]
[0.5, 1.5, 2.5]
[1,1,1]

[.[] % 7]
[-7,-6,-5,-4,-3,-2,-1,0,1,2,3,4,5,6,7]
[0,-6,-5,-4,-3,-2,-1,0,1,2,3,4,5,6,0]

.foo += .foo
{"foo":2}
{"foo":4}

.[0].a |= {"old":., "new":(.+1)}
[{"a":1,"b":2}]
[{"a":{"old":1, "new":2},"b":2}]

def inc(x): x |= .+1; inc(.[].a)
[{"a":1,"b":2},{"a":2,"b":4},{"a":7,"b":8}]
[{"a":2,"b":2},{"a":3,"b":4},{"a":8,"b":8}]

# #1358, getpath/1 should work in path expressions
.[] | try (getpath(["a",0,"b"]) |= 5) catch .
[null,{"b":0},{"a":0},{"a":null},{"a":[0,1]},{"a":{"b":1}},{"a":[{}]},{"a":[{"c":3}]}]
{"a":[{"b":5}]}
{"b":0,"a":[{"b":5}]}
"Cannot index number with number"
{"a":[{"b":5}]}
"Cannot index number with string \"b\""
"Cannot index object with number"
{"a":[{"b":5}]}
{"a":[{"c":3,"b":5}]}

# #2051, deletion using assigning empty against arrays
(.[] | select(. >= 2)) |= empty
[1,5,3,0,7]
[1,0]

.[] |= select(. % 2 == 0)
[0,1,2,3,4,5]
[0,2,4]

.foo[1,4,2,3] |= empty
{"foo":[0,1,2,3,4,5]}
{"foo":[0,5]}

.[2][3] = 1
[4]
[4, null, [null, null, null, 1]]

.foo[2].bar = 1
{"foo":[11], "bar":42}
{"foo":[11,null,{"bar":1}], "bar":42}

try ((map(select(.a == 1))[].b) = 10) catch .
[{"a":0},{"a":1}]
"Invalid path expression near attempt to iterate through [{\"a\":1}]"

try ((map(select(.a == 1))[].a) |= .+1) catch .
[{"a":0},{"a":1}]
"Invalid path expression near attempt to iterate through [{\"a\":1}]"

def x: .[1,2]; x=10
[0,1,2]
[0,10,10]

try (def x: reverse; x=10) catch .
[0,1,2]
"Invalid path expression with result [2,1,0]"

.[] = 1
[1,null,Infinity,-Infinity,NaN,-NaN]
[1,1,1,1,1,1]

#
# Conditionals
#

[.[] | if .foo then "yep" else "nope" end]
[{"foo":0},{"foo":1},{"foo":[]},{"foo":true},{"foo":false},{"foo":null},{"foo":"foo"},{}]
["yep","yep","yep","yep","nope","nope","yep","nope"]

[.[] | if .baz then "strange" elif .foo then "yep" else "nope" end]
[{"foo":0},{"foo":1},{"foo":[]},{"foo":true},{"foo":false},{"foo":null},{"foo":"foo"},{}]
["yep","yep","yep","yep","nope","nope","yep","nope"]

[if 1,null,2 then 3 else 4 end]
null
[3,4,3]

[if empty then 3 else 4 end]
null
[]

[if 1 then 3,4 else 5 end]
null
[3,4]

[if null then 3 else 5,6 end]
null
[5,6]

[if true then 3 end]
7
[3]

[if false then 3 end]
7
[7]

[if false then 3 else . end]
7
[7]

[if false then 3 elif false then 4 end]
7
[7]

[if false then 3 elif false then 4 else . end]
7
[7]

[.[] | [.foo[] // .bar]]
[{"foo":[1,2], "bar": 42}, {"foo":[1], "bar": null}, {"foo":[null,false,3], "bar": 18}, {"foo":[], "bar":42}, {"foo": [null,false,null], "bar": 41}]
[[1,2], [1], [3], [42], [41]]

.[] //= .[0]
["hello",true,false,[false],null]
["hello",true,"hello",[false],"hello"]

.[] | [.[0] and .[1], .[0] or .[1]]
[[true,[]], [false,1], [42,null], [null,false]]
[true,true]
[false,true]
[false,true]
[false,false]

[.[] | not]
[1,0,false,null,true,"hello"]
[false,false,true,true,false,false]

# Check numeric comparison binops
[10 > 0, 10 > 10, 10 > 20, 10 < 0, 10 < 10, 10 < 20]
{}
[true,false,false,false,false,true]

[10 >= 0, 10 >= 10, 10 >= 20, 10 <= 0, 10 <= 10, 10 <= 20]
{}
[true,true,false,false,true,true]

# And some in/equality tests
[ 10 == 10, 10 != 10, 10 != 11, 10 == 11]
{}
[true,false,true,false]

["hello" == "hello", "hello" != "hello", "hello" == "world", "hello" != "world" ]
{}
[true,false,false,true]

[[1,2,3] == [1,2,3], [1,2,3] != [1,2,3], [1,2,3] == [4,5,6], [1,2,3] != [4,5,6]]
{}
[true,false,false,true]

[{"foo":42} == {"foo":42},{"foo":42} != {"foo":42}, {"foo":42} != {"bar":42}, {"foo":42} == {"bar":42}]
{}
[true,false,true,false]

# ugly complicated thing
[{"foo":[1,2,{"bar":18},"world"]} == {"foo":[1,2,{"bar":18},"world"]},{"foo":[1,2,{"bar":18},"world"]} == {"foo":[1,2,{"bar":19},"world"]}]
{}
[true,false]

# containment operator
[("foo" | contains("foo")), ("foobar" | contains("foo")), ("foo" | contains("foobar"))]
{}
[true, true, false]

# containment operator (embedded NULs!)
[contains(""), contains("\u0000")]
"\u0000"
[true, true]

[contains(""), contains("a"), contains("ab"), contains("c"), contains("d")]
"ab\u0000cd"
[true, true, true, true, true]

[contains("cd"), contains("b\u0000"), contains("ab\u0000")]
"ab\u0000cd"
[true, true, true]

[contains("b\u0000c"), contains("b\u0000cd"), contains("b\u0000cd")]
"ab\u0000cd"
[true, true, true]

[contains("@"), contains("\u0000@"), contains("\u0000what")]
"ab\u0000cd"
[false, false, false]


# Try/catch and general `?` operator
[.[]|try if . == 0 then error("foo") elif . == 1 then .a elif . == 2 then empty else . end catch .]
[0,1,2,3]
["foo","Cannot index number with string \"a\"",3]

[.[]|(.a, .a)?]
[null,true,{"a":1}]
[null,null,1,1]

[[.[]|[.a,.a]]?]
[null,true,{"a":1}]
[]

try error("\($__loc__)") catch .
null
"{\"file\":\"<top-level>\",\"line\":1}"

# string operations
[.[]|startswith("foo")]
["fo", "foo", "barfoo", "foobar", "barfoob"]
[false, true, false, true, false]

[.[]|endswith("foo")]
["fo", "foo", "barfoo", "foobar", "barfoob"]
[false, true, true, false, false]

[.[] | split(", ")]
["a,b, c, d, e,f",", a,b, c, d, e,f, "]
[["a,b","c","d","e,f"],["","a,b","c","d","e,f",""]]

split("")
"abc"
["a","b","c"]

[.[]|ltrimstr("foo")]
["fo", "foo", "barfoo", "foobar", "afoo"]
["fo","","barfoo","bar","afoo"]

[.[]|rtrimstr("foo")]
["fo", "foo", "barfoo", "foobar", "foob"]
["fo","","bar","foobar","foob"]

[(index(","), rindex(",")), indices(",")]
"a,bc,def,ghij,klmno"
[1,13,[1,4,8,13]]

[ index("aba"), rindex("aba"), indices("aba") ]
"xababababax"
[1,7,[1,3,5,7]]

indices(1)
[0,1,1,2,3,4,1,5]
[1,2,6]

indices([1,2])
[0,1,2,3,1,4,2,5,1,2,6,7]
[1,8]

indices([1,2])
[1]
[]

indices(", ")
"a,b, cd,e, fgh, ijkl"
[3,9,14]

[.[]|split(",")]
["a, bc, def, ghij, jklmn, a,b, c,d, e,f", "a,b,c,d, e,f,g,h"]
[["a"," bc"," def"," ghij"," jklmn"," a","b"," c","d"," e","f"],["a","b","c","d"," e","f","g","h"]]

[.[]|split(", ")]
["a, bc, def, ghij, jklmn, a,b, c,d, e,f", "a,b,c,d, e,f,g,h"]
[["a","bc","def","ghij","jklmn","a,b","c,d","e,f"],["a,b,c,d","e,f,g,h"]]

[.[] * 3]
["a", "ab", "abc"]
["aaa", "ababab", "abcabcabc"]

[.[] * "abc"]
[-1.0, -0.5, 0.0, 0.5, 1.0, 1.5, 3.7, 10.0]
[null,null,"","","abc","abc","abcabcabc","abcabcabcabcabcabcabcabcabcabc"]

[. * (nan,-nan)]
"abc"
[null,null]

[.[] / ","]
["a, bc, def, ghij, jklmn, a,b, c,d, e,f", "a,b,c,d, e,f,g,h"]
[["a"," bc"," def"," ghij"," jklmn"," a","b"," c","d"," e","f"],["a","b","c","d"," e","f","g","h"]]

[.[] / ", "]
["a, bc, def, ghij, jklmn, a,b, c,d, e,f", "a,b,c,d, e,f,g,h"]
[["a","bc","def","ghij","jklmn","a,b","c,d","e,f"],["a,b,c,d","e,f,g,h"]]

map(.[1] as $needle | .[0] | contains($needle))
[[[],[]], [[1,2,3], [1,2]], [[1,2,3], [3,1]], [[1,2,3], [4]], [[1,2,3], [1,4]]]
[true, true, true, false, false]

map(.[1] as $needle | .[0] | contains($needle))
[[["foobar", "foobaz"], ["baz", "bar"]], [["foobar", "foobaz"], ["foo"]], [["foobar", "foobaz"], ["blap"]]]
[true, true, false]

[({foo: 12, bar:13} | contains({foo: 12})), ({foo: 12} | contains({})), ({foo: 12, bar:13} | contains({baz:14}))]
{}
[true, true, false]

{foo: {baz: 12, blap: {bar: 13}}, bar: 14} | contains({bar: 14, foo: {blap: {}}})
{}
true

{foo: {baz: 12, blap: {bar: 13}}, bar: 14} | contains({bar: 14, foo: {blap: {bar: 14}}})
{}
false

sort
[42,[2,5,3,11],10,{"a":42,"b":2},{"a":42},true,2,[2,6],"hello",null,[2,5,6],{"a":[],"b":1},"abc","ab",[3,10],{},false,"abcd",null]
[null,null,false,true,2,10,42,"ab","abc","abcd","hello",[2,5,3,11],[2,5,6],[2,6],[3,10],{},{"a":42},{"a":42,"b":2},{"a":[],"b":1}]

(sort_by(.b) | sort_by(.a)), sort_by(.a, .b), sort_by(.b, .c), group_by(.b), group_by(.a + .b - .c == 2)
[{"a": 1, "b": 4, "c": 14}, {"a": 4, "b": 1, "c": 3}, {"a": 1, "b": 4, "c": 3}, {"a": 0, "b": 2, "c": 43}]
[{"a": 0, "b": 2, "c": 43}, {"a": 1, "b": 4, "c": 14}, {"a": 1, "b": 4, "c": 3}, {"a": 4, "b": 1, "c": 3}]
[{"a": 0, "b": 2, "c": 43}, {"a": 1, "b": 4, "c": 14}, {"a": 1, "b": 4, "c": 3}, {"a": 4, "b": 1, "c": 3}]
[{"a": 4, "b": 1, "c": 3}, {"a": 0, "b": 2, "c": 43}, {"a": 1, "b": 4, "c": 3}, {"a": 1, "b": 4, "c": 14}]
[[{"a": 4, "b": 1, "c": 3}], [{"a": 0, "b": 2, "c": 43}], [{"a": 1, "b": 4, "c": 14}, {"a": 1, "b": 4, "c": 3}]]
[[{"a": 1, "b": 4, "c": 14}, {"a": 0, "b": 2, "c": 43}], [{"a": 4, "b": 1, "c": 3}, {"a": 1, "b": 4, "c": 3}]]

unique
[1,2,5,3,5,3,1,3]
[1,2,3,5]

unique
[]
[]

[min, max, min_by(.[1]), max_by(.[1]), min_by(.[2]), max_by(.[2])]
[[4,2,"a"],[3,1,"a"],[2,4,"a"],[1,3,"a"]]
[[1,3,"a"],[4,2,"a"],[3,1,"a"],[2,4,"a"],[4,2,"a"],[1,3,"a"]]

[min,max,min_by(.),max_by(.)]
[]
[null,null,null,null]

.foo[.baz]
{"foo":{"bar":4},"baz":"bar"}
4

.[] | .error = "no, it's OK"
[{"error":true}]
{"error": "no, it's OK"}

[{a:1}] | .[] | .a=999
null
{"a": 999}

to_entries
{"a": 1, "b": 2}
[{"key":"a", "value":1}, {"key":"b", "value":2}]

from_entries
[{"key":"a", "value":1}, {"Key":"b", "Value":2}, {"name":"c", "value":3}, {"Name":"d", "Value":4}]
{"a": 1, "b": 2, "c": 3, "d": 4}

with_entries(.key |= "KEY_" + .)
{"a": 1, "b": 2}
{"KEY_a": 1, "KEY_b": 2}

map(has("foo"))
[{"foo": 42}, {}]
[true, false]

map(has(2))
[[0,1], ["a","b","c"]]
[false, true]

has(nan)
[0,1,2]
false

keys
[42,3,35]
[0,1,2]

[][.]
1000000000000000000
null

map([1,2][0:.])
[-1, 1, 2, 3, 1000000000000000000]
[[1], [1], [1,2], [1,2], [1,2]]

# Test recursive object merge

{"k": {"a": 1, "b": 2}} * .
{"k": {"a": 0,"c": 3}}
{"k": {"a": 0, "b": 2, "c": 3}}

{"k": {"a": 1, "b": 2}, "hello": {"x": 1}} * .
{"k": {"a": 0,"c": 3}, "hello": 1}
{"k": {"a": 0, "b": 2, "c": 3}, "hello": 1}

{"k": {"a": 1, "b": 2}, "hello": 1} * .
{"k": {"a": 0,"c": 3}, "hello": {"x": 1}}
{"k": {"a": 0, "b": 2, "c": 3}, "hello": {"x": 1}}

{"a": {"b": 1}, "c": {"d": 2}, "e": 5} * .
{"a": {"b": 2}, "c": {"d": 3, "f": 9}}
{"a": {"b": 2}, "c": {"d": 3, "f": 9}, "e": 5}

[.[]|arrays]
[1,2,"foo",[],[3,[]],{},true,false,null]
[[],[3,[]]]

[.[]|objects]
[1,2,"foo",[],[3,[]],{},true,false,null]
[{}]

[.[]|iterables]
[1,2,"foo",[],[3,[]],{},true,false,null]
[[],[3,[]],{}]

[.[]|scalars]
[1,2,"foo",[],[3,[]],{},true,false,null]
[1,2,"foo",true,false,null]

[.[]|values]
[1,2,"foo",[],[3,[]],{},true,false,null]
[1,2,"foo",[],[3,[]],{},true,false]

[.[]|booleans]
[1,2,"foo",[],[3,[]],{},true,false,null]
[true,false]

[.[]|nulls]
[1,2,"foo",[],[3,[]],{},true,false,null]
[null]

flatten
[0, [1], [[2]], [[[3]]]]
[0, 1, 2, 3]

flatten(0)
[0, [1], [[2]], [[[3]]]]
[0, [1], [[2]], [[[3]]]]

flatten(2)
[0, [1], [[2]], [[[3]]]]
[0, 1, 2, [3]]

flatten(2)
[0, [1, [2]], [1, [[3], 2]]]
[0, 1, 2, 1, [3], 2]

try flatten(-1) catch .
[0, [1], [[2]], [[[3]]]]
"flatten depth must not be negative"

transpose
[[1], [2,3]]
[[1,2],[null,3]]

ascii_upcase
"useful but not for é"
"USEFUL BUT NOT FOR é"

bsearch(0,2,4)
[1,2,3]
-1
1
-4

# strptime tests are in optional.test

strftime("%Y-%m-%dT%H:%M:%SZ")
[2015,2,5,23,51,47,4,63]
"2015-03-05T23:51:47Z"

strftime("%A, %B %d, %Y")
1435677542.822351
"Tuesday, June 30, 2015"

gmtime
1425599507
[2015,2,5,23,51,47,4,63]

# module system
import "a" as foo; import "b" as bar; def fooa: foo::a; [fooa, bar::a, bar::b, foo::a]
null
["a","b","c","a"]

import "c" as foo; [foo::a, foo::c]
null
[0,"acmehbah"]

include "c"; [a, c]
null
[0,"acmehbah"]

import "data" as $e; import "data" as $d; [$d[].this,$e[].that,$d::d[].this,$e::e[].that]|join(";")
null
"is a test;is too;is a test;is too"

include "shadow1"; e
null
2

include "shadow1"; include "shadow2"; e
null
3

import "shadow1" as f; import "shadow2" as f; import "shadow1" as e; [e::e, f::e]
null
[2,3]

%%FAIL
module (.+1); 0
jq: error: Module metadata must be constant at <top-level>, line 1:

%%FAIL
module []; 0
jq: error: Module metadata must be an object at <top-level>, line 1:

%%FAIL
include "a" (.+1); 0
jq: error: Module metadata must be constant at <top-level>, line 1:

%%FAIL
include "a" []; 0
jq: error: Module metadata must be an object at <top-level>, line 1:

%%FAIL
include "\ "; 0
jq: error: Invalid escape at line 1, column 4 (while parsing '"\ "') at <top-level>, line 1:

%%FAIL
include "\(a)"; 0
jq: error: Import path must be constant at <top-level>, line 1:

modulemeta
"c"
{"whatever":null,"deps":[{"as":"foo","is_data":false,"relpath":"a"},{"search":"./","as":"d","is_data":false,"relpath":"d"},{"search":"./","as":"d2","is_data":false,"relpath":"d"},{"search":"./../lib/jq","as":"e","is_data":false,"relpath":"e"},{"search":"./../lib/jq","as":"f","is_data":false,"relpath":"f"},{"as":"d","is_data":true,"relpath":"data"}]}

modulemeta | .deps |= length
"c"
{"whatever":null,"deps":6}

%%FAIL IGNORE MSG
import "syntaxerror" as e; .
jq: error: syntax error, unexpected ';', expecting $end (Unix shell quoting issues?) at /home/nico/ws/jq/tests/modules/syntaxerror/syntaxerror.jq, line 1:

%%FAIL IGNORE MSG
%::wat
jq: error: syntax error, unexpected '%', expecting $end (Unix shell quoting issues?) at <top-level>, line 1:

import "test_bind_order" as check; check::check
null
true

try -. catch .
"very-long-string"
"string (\"very-long-...) cannot be negated"

join(",")
["1",2,true,false,3.4]
"1,2,true,false,3.4"

.[] | join(",")
[[], [null], [null,null], [null,null,null]]
""
""
","
",,"

.[] | join(",")
[["a",null], [null,"a"]]
"a,"
",a"

try join(",") catch .
["1","2",{"a":{"b":{"c":33}}}]
"string (\"1,2,\") and object ({\"a\":{\"b\":{...) cannot be added"

try join(",") catch .
["1","2",[3,4,5]]
"string (\"1,2,\") and array ([3,4,5]) cannot be added"

{if:0,and:1,or:2,then:3,else:4,elif:5,end:6,as:7,def:8,reduce:9,foreach:10,try:11,catch:12,label:13,import:14,include:15,module:16}
null
{"if":0,"and":1,"or":2,"then":3,"else":4,"elif":5,"end":6,"as":7,"def":8,"reduce":9,"foreach":10,"try":11,"catch":12,"label":13,"import":14,"include":15,"module":16}

try (1/.) catch .
0
"number (1) and number (0) cannot be divided because the divisor is zero"

0/0, (0 as $x | $x/0) | isnan
0
true
true

try (1%.) catch .
0
"number (1) and number (0) cannot be divided (remainder) because the divisor is zero"

%%FAIL
1/0
jq: error: Division by zero? at <top-level>, line 1:

# Basic numbers tests: integers, powers of two
[range(-52;52;1)] as $powers | [$powers[]|pow(2;.)|log2|round] == $powers
null
true

[range(-99/2;99/2;1)] as $orig | [$orig[]|pow(2;.)|log2] as $back | ($orig|keys)[]|. as $k | (($orig|.[$k])-($back|.[$k]))|if . < 0 then . * -1 else . end|select(.>.00005)
null

%%FAIL IGNORE MSG
}
jq: error: syntax error, unexpected INVALID_CHARACTER, expecting $end (Unix shell quoting issues?) at <top-level>, line 1:

(.[{}] = 0)?
null

INDEX(range(5)|[., "foo\(.)"]; .[0])
null
{"0":[0,"foo0"],"1":[1,"foo1"],"2":[2,"foo2"],"3":[3,"foo3"],"4":[4,"foo4"]}

JOIN({"0":[0,"abc"],"1":[1,"bcd"],"2":[2,"def"],"3":[3,"efg"],"4":[4,"fgh"]}; .[0]|tostring)
[[5,"foo"],[3,"bar"],[1,"foobar"]]
[[[5,"foo"],null],[[3,"bar"],[3,"efg"]],[[1,"foobar"],[1,"bcd"]]]

range(5;10)|IN(range(10))
null
true
true
true
true
true

range(5;13)|IN(range(0;10;3))
null
false
true
false
false
true
false
false
false

range(10;12)|IN(range(10))
null
false
false

IN(range(10;20); range(10))
null
false

IN(range(5;20); range(10))
null
true

# Regression test for #1347
(.a as $x | .b) = "b"
{"a":null,"b":null}
{"a":null,"b":"b"}

# Regression test for #1368
(.. | select(type == "object" and has("b") and (.b | type) == "array")|.b) |= .[0]
{"a": {"b": [1, {"b": 3}]}}
{"a": {"b": 1}}

isempty(empty)
null
true

isempty(range(3))
null
false

isempty(1,error("foo"))
null
false

# Regression test for #1815
index("")
""
null

# check that dead code removal occurs after builtin it generation
builtins|length > 10
null
true

"-1"|IN(builtins[] / "/"|.[1])
null
false

all(builtins[] / "/"; .[1]|tonumber >= 0)
null
true

builtins|any(.[:1] == "_")
null
false

## Test ability to use keywords (uncomment after eval is pushed)
#(.[] as $kw | "\"{\($kw)} as $\($kw) | $\($kw) | {$\($kw)} | {\($kw):.\($kw)}\""|eval|empty),null
#["as","def","module","import","include","if","then","else","elif","end","reduce","foreach","and","or","try","catch","label","break","__loc__"]
#null
#
#(.[] as $kw | "\"def f($\($kw)): $\($kw); f(.)\""|eval|empty),null
#["as","def","module","import","include","if","then","else","elif","end","reduce","foreach","and","or","try","catch","label","break","__loc__"]
#null


#
# Tests to cover the new toliteral number functionality
# For an example see #1652 and other linked issues
#

# We are backward and sanity compatible

map(. == 1)
[1, 1.0, 1.000, 100e-2, 1e+0, 0.0001e4]
[true, true, true, true, true, true]

# When no arithmetic is involved jq should preserve the literal value

.[0] | tostring
[13911860366432393]
"13911860366432393"

.x | tojson
{"x":13911860366432393}
"13911860366432393"

13911860366432393 == 13911860366432392
null
false


# Applying arithmetic to the value will truncate the result to double

. - 10
13911860366432393
13911860366432382

.[0] - 10
[13911860366432393]
13911860366432382

.x - 10
{"x":13911860366432393}
13911860366432382

. |= try . catch .
1
1


# Using a keyword as variable/label name

123 as $label | $label
null
123

[ label $if | range(10) | ., (select(. == 5) | break $if) ]
null
[0,1,2,3,4,5]

reduce .[] as $then (4 as $else | $else; . as $elif | . + $then * $elif)
[1,2,3]
96

1 as $foreach | 2 as $and | 3 as $or | { $foreach, $and, $or, a }
{"a":4,"b":5}
{"foreach":1,"and":2,"or":3,"a":4}

[ foreach .[] as $try (1 as $catch | $catch - 1; . + $try; .) ]
[10,9,8,7]
[10,19,27,34]


# { $__loc__ } works

{ a, $__loc__, c }
{"a":[1,2,3],"b":"foo","c":{"hi":"hey"}}
{"a":[1,2,3],"__loc__":{"file":"<top-level>","line":1},"c":{"hi":"hey"}}


# nan is parsed as a valid NaN value from JSON

fromjson | isnan
"nan"
true

tojson | fromjson
{"a":nan}
{"a":null}

<<<<<<< HEAD
## input and inputs
# calling input/1 in a test doesn't crash jq
=======
# calling input/0, or debug/0 in a test doesn't crash jq
>>>>>>> 8f5d3aee

try input catch .
null
"break"

<<<<<<< HEAD
=======
pick(.a.b.c)
null
{"a":{"b":{"c":null}}}

pick(first)
[1,2]
[1]

pick(first|first)
[[10,20],30]
[[10]]

pick(last)
[[10,20],30]
[null,30]

# input and inputs
>>>>>>> 8f5d3aee
[input?]
null
[]

[inputs]
null
[]

# debug should emit its input
debug
1
<<<<<<< HEAD
1

debug(.,.)
1
=======
>>>>>>> 8f5d3aee
1<|MERGE_RESOLUTION|>--- conflicted
+++ resolved
@@ -1019,10 +1019,7 @@
 [[10,20],30]
 [[10]]
 
-<<<<<<< HEAD
-=======
 # negative indices in path expressions (since last/1 is .[-1])
->>>>>>> 8f5d3aee
 pick(last)
 [[10,20],30]
 [null,30]
@@ -1844,19 +1841,12 @@
 {"a":nan}
 {"a":null}
 
-<<<<<<< HEAD
-## input and inputs
-# calling input/1 in a test doesn't crash jq
-=======
 # calling input/0, or debug/0 in a test doesn't crash jq
->>>>>>> 8f5d3aee
 
 try input catch .
 null
 "break"
 
-<<<<<<< HEAD
-=======
 pick(.a.b.c)
 null
 {"a":{"b":{"c":null}}}
@@ -1874,7 +1864,6 @@
 [null,30]
 
 # input and inputs
->>>>>>> 8f5d3aee
 [input?]
 null
 []
@@ -1886,11 +1875,4 @@
 # debug should emit its input
 debug
 1
-<<<<<<< HEAD
-1
-
-debug(.,.)
-1
-=======
->>>>>>> 8f5d3aee
 1