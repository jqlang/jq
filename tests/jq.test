# Tests are groups of three lines: program, input, expected output
# Blank lines and lines starting with # are ignored

#
# Simple value tests to check parser. Input is irrelevant
#

true
null
true

false
null
false

null
42
null

1
null
1


-1
null
-1

# FIXME: much more number testing needed

{}
null
{}

[]
null
[]

{x: -1}
null
{"x": -1}

# The input line starts with a 0xFEFF (byte order mark) codepoint
# No, there is no reason to have a byte order mark in UTF8 text.
# But apparently people do, so jq shouldn't break on it.
.
﻿"byte order mark"
"byte order mark"

# We test escapes by matching them against Unicode codepoints
# FIXME: more tests needed for weird unicode stuff (e.g. utf16 pairs)
"Aa\r\n\t\b\f\u03bc"
null
"Aa\u000d\u000a\u0009\u0008\u000c\u03bc"

.
"Aa\r\n\t\b\f\u03bc"
"Aa\u000d\u000a\u0009\u0008\u000c\u03bc"

"inter\("pol" + "ation")"
null
"interpolation"

@text,@json,([1,.]|@csv,@tsv),@html,@uri,@sh,(@base64|.,@base64d)
"!()<>&'\"\t"
"!()<>&'\"\t"
"\"!()<>&'\\\"\\t\""
"1,\"!()<>&'\"\"\t\""
"1\t!()<>&'\"\\t"
"!()&lt;&gt;&amp;&apos;&quot;\t"
"%21%28%29%3C%3E%26%27%22%09"
"'!()<>&'\\''\"\t'"
"ISgpPD4mJyIJ"
"!()<>&'\"\t"

# regression test for #436
@base64
"foóbar\n"
"Zm/Ds2Jhcgo="

@base64d
"Zm/Ds2Jhcgo="
"foóbar\n"

@uri
"\u03bc"
"%CE%BC"

@html "<b>\(.)</b>"
"<script>hax</script>"
"<b>&lt;script&gt;hax&lt;/script&gt;</b>"

[.[]|tojson|fromjson]
["foo", 1, ["a", 1, "b", 2, {"foo":"bar"}]]
["foo",1,["a",1,"b",2,{"foo":"bar"}]]

#
# Dictionary construction syntax
#

{a: 1}
null
{"a":1}

{a,b,(.d):.a,e:.b}
{"a":1, "b":2, "c":3, "d":"c"}
{"a":1, "b":2, "c":1, "e":2}

{"a",b,"a$\(1+1)"}
{"a":1, "b":2, "c":3, "a$2":4}
{"a":1, "b":2, "a$2":4}

%%FAIL
{(0):1}
jq: error: Cannot use number (0) as object key at <top-level>, line 1:

%%FAIL
{non_const:., (0):1}
jq: error: Cannot use number (0) as object key at <top-level>, line 1:

#
# Field access, piping
#

.foo
{"foo": 42, "bar": 43}
42

.foo | .bar
{"foo": {"bar": 42}, "bar": "badvalue"}
42

.foo.bar
{"foo": {"bar": 42}, "bar": "badvalue"}
42

.foo_bar
{"foo_bar": 2}
2

.["foo"].bar
{"foo": {"bar": 42}, "bar": "badvalue"}
42

."foo"."bar"
{"foo": {"bar": 20}}
20

.e0, .E1, .E-1, .E+1
{"e0": 1, "E1": 2, "E": 3}
1
2
2
4

[.[]|.foo?]
[1,[2],{"foo":3,"bar":4},{},{"foo":5}]
[3,null,5]

[.[]|.foo?.bar?]
[1,[2],[],{"foo":3},{"foo":{"bar":4}},{}]
[4,null]

[..]
[1,[[2]],{ "a":[1]}]
[[1,[[2]],{"a":[1]}],1,[[2]],[2],2,{"a":[1]},[1],1]

[.[]|.[]?]
[1,null,[],[1,[2,[[3]]]],[{}],[{"a":[1,[2]]}]]
[1,[2,[[3]]],{},{"a":[1,[2]]}]

[.[]|.[1:3]?]
[1,null,true,false,"abcdef",{},{"a":1,"b":2},[],[1,2,3,4,5],[1,2]]
[null,"bc",[],[2,3],[2]]

# chaining/suffix-list, with and without dot
map(try .a[] catch ., try .a.[] catch ., .a[]?, .a.[]?)
[{"a": [1,2]}, {"a": 123}]
[1,2,1,2,1,2,1,2,"Cannot iterate over number (123)","Cannot iterate over number (123)"]

#
# Negative array indices
#

try (.foo[-1] = 0) catch .
null
"Out of bounds negative array index"

try (.foo[-2] = 0) catch .
null
"Out of bounds negative array index"

.[-1] = 5
[0,1,2]
[0,1,5]

.[-2] = 5
[0,1,2]
[0,5,2]

#
# Multiple outputs, iteration
#

.[]
[1,2,3]
1
2
3

1,1
[]
1
1

1,.
[]
1
[]

[.]
[2]
[[2]]

[[2]]
[3]
[[2]]

[{}]
[2]
[{}]

[.[]]
["a"]
["a"]

[(.,1),((.,.[]),(2,3))]
["a","b"]
[["a","b"],1,["a","b"],"a","b",2,3]

[([5,5][]),.,.[]]
[1,2,3]
[5,5,[1,2,3],1,2,3]

{x: (1,2)},{x:3} | .x
null
1
2
3

[.[-4,-3,-2,-1,0,1,2,3]]
[1,2,3]
[null,1,2,3,1,2,3,null]

[range(0;10)]
null
[0,1,2,3,4,5,6,7,8,9]

[range(0,1;3,4)]
null
[0,1,2, 0,1,2,3, 1,2, 1,2,3]

[range(0;10;3)]
null
[0,3,6,9]

[range(0;10;-1)]
null
[]

[range(0;-5;-1)]
null
[0,-1,-2,-3,-4]

[range(0,1;4,5;1,2)]
null
[0,1,2,3,0,2, 0,1,2,3,4,0,2,4, 1,2,3,1,3, 1,2,3,4,1,3]

[while(.<100; .*2)]
1
[1,2,4,8,16,32,64]

[(label $here | .[] | if .>1 then break $here else . end), "hi!"]
[0,1,2]
[0,1,"hi!"]

[(label $here | .[] | if .>1 then break $here else . end), "hi!"]
[0,2,1]
[0,"hi!"]

%%FAIL
. as $foo | break $foo
jq: error: $*label-foo is not defined at <top-level>, line 1:

[.[]|[.,1]|until(.[0] < 1; [.[0] - 1, .[1] * .[0]])|.[1]]
[1,2,3,4,5]
[1,2,6,24,120]

[label $out | foreach .[] as $item ([3, null]; if .[0] < 1 then break $out else [.[0] -1, $item] end; .[1])]
[11,22,33,44,55,66,77,88,99]
[11,22,33]

[foreach range(5) as $item (0; $item)]
null
[0,1,2,3,4]

[foreach .[] as [$i, $j] (0; . + $i - $j)]
[[2,1], [5,3], [6,4]]
[1,3,5]

[foreach .[] as {a:$a} (0; . + $a; -.)]
[{"a":1}, {"b":2}, {"a":3, "b":4}]
[-1, -1, -4]

[limit(3; .[])]
[11,22,33,44,55,66,77,88,99]
[11,22,33]

[limit(0; error)]
"badness"
[]

[limit(1; 1, error)]
"badness"
[1]

[first(range(.)), last(range(.))]
10
[0,9]

[nth(0,5,9,10,15; range(.)), try nth(-1; range(.)) catch .]
10
[0,5,9,"nth doesn't support negative indices"]

# Check that first(g) does not extract more than one value from g
first(1,error("foo"))
null
1

#
# Check that various builtins evaluate all arguments where appropriate,
# doing cartesian products where appropriate.
#

# Check that limit does work for each value produced by n!
[limit(5,7; range(9))]
null
[0,1,2,3,4,0,1,2,3,4,5,6]

# Same check for nth
[nth(5,7; range(9;0;-1))]
null
[4,2]

# Same check for range/3
[range(0,1,2;4,3,2;2,3)]
null
[0,2,0,3,0,2,0,0,0,1,3,1,1,1,1,1,2,2,2,2]

# Same check for range/1
[range(3,5)]
null
[0,1,2,0,1,2,3,4]

# Same check for index/1, rindex/1, indices/1
[(index(",","|"), rindex(",","|")), indices(",","|")]
"a,b|c,d,e||f,g,h,|,|,i,j"
[1,3,22,19,[1,5,7,12,14,16,18,20,22],[3,9,10,17,19]]

# Same check for join/1
join(",","/")
["a","b","c","d"]
"a,b,c,d"
"a/b/c/d"

[.[]|join("a")]
[[],[""],["",""],["","",""]]
["","","a","aa"]

# Same check for flatten/1
flatten(3,2,1)
[0, [1], [[2]], [[[3]]]]
[0,1,2,3]
[0,1,2,[3]]
[0,1,[2],[[3]]]


#
# Slices
#

[.[3:2], .[-5:4], .[:-2], .[-2:], .[3:3][1:], .[10:]]
[0,1,2,3,4,5,6]
[[], [2,3], [0,1,2,3,4], [5,6], [], []]

[.[3:2], .[-5:4], .[:-2], .[-2:], .[3:3][1:], .[10:]]
"abcdefghi"
["","","abcdefg","hi","",""]

del(.[2:4],.[0],.[-2:])
[0,1,2,3,4,5,6,7]
[1,4,5]

.[2:4] = ([], ["a","b"], ["a","b","c"])
[0,1,2,3,4,5,6,7]
[0,1,4,5,6,7]
[0,1,"a","b",4,5,6,7]
[0,1,"a","b","c",4,5,6,7]

# Slices at large offsets (issue #1108)
#
# This is written this way because [range(<large number>)] is
# significantly slower under valgrind than .[<large number>] = value.
#
# We range down rather than up so that we have just one realloc.
reduce range(65540;65536;-1) as $i ([]; .[$i] = $i)|.[65536:]
null
[null,65537,65538,65539,65540]

#
# Variables
#

1 as $x | 2 as $y | [$x,$y,$x]
null
[1,2,1]

[1,2,3][] as $x | [[4,5,6,7][$x]]
null
[5]
[6]
[7]

42 as $x | . | . | . + 432 | $x + 1
34324
43

1 as $x | [$x,$x,$x as $x | $x]
null
[1,1,1]

[1, {c:3, d:4}] as [$a, {c:$b, b:$c}] | $a, $b, $c
null
1
3
null

. as {as: $kw, "str": $str, ("e"+"x"+"p"): $exp} | [$kw, $str, $exp]
{"as": 1, "str": 2, "exp": 3}
[1, 2, 3]

.[] as [$a, $b] | [$b, $a]
[[1], [1, 2, 3]]
[null, 1]
[2, 1]

. as $i | . as [$i] | $i
[0]
0

. as [$i] | . as $i | $i
[0]
[0]

%%FAIL IGNORE MSG
. as [] | null
jq: error: syntax error, unexpected ']', expecting '$' or '[' or '{' (Unix shell quoting issues?) at <top-level>, line 1:

%%FAIL IGNORE MSG
. as {} | null
jq: error: syntax error, unexpected '}' (Unix shell quoting issues?) at <top-level>, line 1:

# [.,(.[] | {x:.},.),.,.[]]

#
# Builtin functions
#

1+1
null
2

1+1
"wtasdf"
2.0

2-1
null
1

2-(-1)
null
3

1e+0+0.001e3
"I wonder what this will be?"
20e-1

.+4
15
19.0

.+null
{"a":42}
{"a":42}

null+.
null
null

.a+.b
{"a":42}
42

[1,2,3] + [.]
null
[1,2,3,null]

{"a":1} + {"b":2} + {"c":3}
"asdfasdf"
{"a":1, "b":2, "c":3}

"asdf" + "jkl;" + . + . + .
"some string"
"asdfjkl;some stringsome stringsome string"

"\u0000\u0020\u0000" + .
"\u0000\u0020\u0000"
"\u0000 \u0000\u0000 \u0000"

42 - .
11
31

[1,2,3,4,1] - [.,3]
1
[2,4]

[10 * 20, 20 / .]
4
[200, 5]

1 + 2 * 2 + 10 / 2
null
10

[16 / 4 / 2, 16 / 4 * 2, 16 - 4 - 2, 16 - 4 + 2]
null
[2, 8, 10, 14]

1e-19 + 1e-20 - 5e-21
null
1.05e-19

1 / 1e-17
null
1e+17

9E999999999, 9999999999E999999990, 1E-999999999, 0.000000001E-999999990
null
9E+999999999
9.999999999E+999999999
1E-999999999
1E-999999999

5E500000000 > 5E-5000000000, 10000E500000000 > 10000E-5000000000
null
true
true

# #2825
(1e999999999, 10e999999999) > (1e-1147483646, 0.1e-1147483646)
null
true
true
true
true

25 % 7
null
4

49732 % 472
null
172

[(infinite, -infinite) % (1, -1, infinite)]
null
[0,0,0,0,0,-1]

[nan % 1, 1 % nan | isnan]
null
[true,true]

1 + tonumber + ("10" | tonumber)
4
15

[{"a":42},.object,10,.num,false,true,null,"b",[1,4]] | .[] as $x | [$x == .[]]
{"object": {"a":42}, "num":10.0}
[true,  true,  false, false, false, false, false, false, false]
[true,  true,  false, false, false, false, false, false, false]
[false, false, true,  true,  false, false, false, false, false]
[false, false, true,  true,  false, false, false, false, false]
[false, false, false, false, true,  false, false, false, false]
[false, false, false, false, false, true,  false, false, false]
[false, false, false, false, false, false, true,  false, false]
[false, false, false, false, false, false, false, true,  false]
[false, false, false, false, false, false, false, false, true ]

[.[] | length]
[[], {}, [1,2], {"a":42}, "asdf", "\u03bc"]
[0, 0, 2, 1, 4, 1]

utf8bytelength
"asdf\u03bc"
6

[.[] | try utf8bytelength catch .]
[[], {}, [1,2], 55, true, false]
["array ([]) only strings have UTF-8 byte length","object ({}) only strings have UTF-8 byte length","array ([1,2]) only strings have UTF-8 byte length","number (55) only strings have UTF-8 byte length","boolean (true) only strings have UTF-8 byte length","boolean (false) only strings have UTF-8 byte length"]


map(keys)
[{}, {"abcd":1,"abc":2,"abcde":3}, {"x":1, "z": 3, "y":2}]
[[], ["abc","abcd","abcde"], ["x","y","z"]]

[1,2,empty,3,empty,4]
null
[1,2,3,4]

map(add)
[[], [1,2,3], ["a","b","c"], [[3],[4,5],[6]], [{"a":1}, {"b":2}, {"a":3}]]
[null, 6, "abc", [3,4,5,6], {"a":3, "b": 2}]

map_values(.+1)
[0,1,2]
[1,2,3]

#
# User-defined functions
# Oh god.
#

def f: . + 1; def g: def g: . + 100; f | g | f; (f | g), g
3.0
106.0
105.0

def f: (1000,2000); f
123412345
1000
2000

def f(a;b;c;d;e;f): [a+1,b,c,d,e,f]; f(.[0];.[1];.[0];.[0];.[0];.[0])
[1,2]
[2,2,1,1,1,1]

def f: 1; def g: f, def f: 2; def g: 3; f, def f: g; f, g; def f: 4; [f, def f: g; def g: 5; f, g]+[f,g]
null
[4,1,2,3,3,5,4,1,2,3,3]

# Test precedence of 'def' vs '|'
def a: 0; . | a
null
0

# Many arguments
def f(a;b;c;d;e;f;g;h;i;j): [j,i,h,g,f,e,d,c,b,a]; f(.[0];.[1];.[2];.[3];.[4];.[5];.[6];.[7];.[8];.[9])
[0,1,2,3,4,5,6,7,8,9]
[9,8,7,6,5,4,3,2,1,0]

([1,2] + [4,5])
[1,2,3]
[1,2,4,5]

true
[1]
true

null,1,null
"hello"
null
1
null

[1,2,3]
[5,6]
[1,2,3]

[.[]|floor]
[-1.1,1.1,1.9]
[-2, 1, 1]

[.[]|sqrt]
[4,9]
[2,3]

(add / length) as $m | map((. - $m) as $d | $d * $d) | add / length | sqrt
[2,4,4,4,5,5,7,9]
2

# Should write a test that calls the -lm function from C (or bc(1)) to
# check that they match the corresponding jq functions.  However,
# there's so little template code standing between that it suffices to
# test a handful of these.  The results were checked by eye against
# bc(1).
atan * 4 * 1000000|floor / 1000000
1
3.141592

[(3.141592 / 2) * (range(0;20) / 20)|cos * 1000000|floor / 1000000]
null
[1,0.996917,0.987688,0.972369,0.951056,0.923879,0.891006,0.85264,0.809017,0.760406,0.707106,0.649448,0.587785,0.522498,0.45399,0.382683,0.309017,0.233445,0.156434,0.078459]

[(3.141592 / 2) * (range(0;20) / 20)|sin * 1000000|floor / 1000000]
null
[0,0.078459,0.156434,0.233445,0.309016,0.382683,0.45399,0.522498,0.587785,0.649447,0.707106,0.760405,0.809016,0.85264,0.891006,0.923879,0.951056,0.972369,0.987688,0.996917]


def f(x): x | x; f([.], . + [42])
[1,2,3]
[[[1,2,3]]]
[[1,2,3],42]
[[1,2,3,42]]
[1,2,3,42,42]

# test multiple function arities and redefinition
def f: .+1; def g: f; def f: .+100; def f(a):a+.+11; [(g|f(20)), f]
1
[33,101]

# test closures and lexical scoping
def id(x):x; 2000 as $x | def f(x):1 as $x | id([$x, x, x]); def g(x): 100 as $x | f($x,$x+x); g($x)
"more testing"
[1,100,2100.0,100,2100.0]

# test def f($a) syntax
def x(a;b): a as $a | b as $b | $a + $b; def y($a;$b): $a + $b; def check(a;b): [x(a;b)] == [y(a;b)]; check(.[];.[]*2)
[1,2,3]
true

# test backtracking through function calls and returns
# this test is *evil*
[[20,10][1,0] as $x | def f: (100,200) as $y | def g: [$x + $y, .]; . + $x | g; f[0] | [f][0][1] | f]
999999999
[[110.0, 130.0], [210.0, 130.0], [110.0, 230.0], [210.0, 230.0], [120.0, 160.0], [220.0, 160.0], [120.0, 260.0], [220.0, 260.0]]

# test recursion
def fac: if . == 1 then 1 else . * (. - 1 | fac) end; [.[] | fac]
[1,2,3,4]
[1,2,6,24]

# test stack overflow and reallocation
# this test is disabled for now, it takes a realllllly long time.
# def f: if length > 1000 then . else .+[1]|f end; f | length
# []
# 1001

reduce .[] as $x (0; . + $x)
[1,2,4]
7

reduce .[] as [$i, {j:$j}] (0; . + $i - $j)
[[2,{"j":1}], [5,{"j":3}], [6,{"j":4}]]
5

reduce [[1,2,10], [3,4,10]][] as [$i,$j] (0; . + $i * $j)
null
14

# This, while useless, should still compile.
reduce . as $n (.; .)
null
null

# Destructuring
. as {$a, b: [$c, {$d}]} | [$a, $c, $d]
{"a":1, "b":[2,{"d":3}]}
[1,2,3]

. as {$a, $b:[$c, $d]}| [$a, $b, $c, $d]
{"a":1, "b":[2,{"d":3}]}
[1,[2,{"d":3}],2,{"d":3}]

# Destructuring with alternation
.[] | . as {$a, b: [$c, {$d}]} ?// [$a, {$b}, $e] ?// $f | [$a, $b, $c, $d, $e, $f]
[{"a":1, "b":[2,{"d":3}]}, [4, {"b":5, "c":6}, 7, 8, 9], "foo"]
[1, null, 2, 3, null, null]
[4, 5, null, null, 7, null]
[null, null, null, null, null, "foo"]

# Destructuring DUP/POP issues
.[] | . as {a:$a} ?// {a:$a} ?// {a:$a} | $a
[[3],[4],[5],6]
# Runtime error: "jq: Cannot index array with string \"c\""

.[] as {a:$a} ?// {a:$a} ?// {a:$a} | $a
[[3],[4],[5],6]
# Runtime error: "jq: Cannot index array with string \"c\""

[[3],[4],[5],6][] | . as {a:$a} ?// {a:$a} ?// {a:$a} | $a
null
# Runtime error: "jq: Cannot index array with string \"c\""

[[3],[4],[5],6] | .[] as {a:$a} ?// {a:$a} ?// {a:$a} | $a
null
# Runtime error: "jq: Cannot index array with string \"c\""

.[] | . as {a:$a} ?// {a:$a} ?// $a | $a
[[3],[4],[5],6]
[3]
[4]
[5]
6

.[] as {a:$a} ?// {a:$a} ?// $a | $a
[[3],[4],[5],6]
[3]
[4]
[5]
6

[[3],[4],[5],6][] | . as {a:$a} ?// {a:$a} ?// $a | $a
null
[3]
[4]
[5]
6

[[3],[4],[5],6] | .[] as {a:$a} ?// {a:$a} ?// $a | $a
null
[3]
[4]
[5]
6

.[] | . as {a:$a} ?// $a ?// {a:$a} | $a
[[3],[4],[5],6]
[3]
[4]
[5]
6

.[] as {a:$a} ?// $a ?// {a:$a} | $a
[[3],[4],[5],6]
[3]
[4]
[5]
6

[[3],[4],[5],6][] | . as {a:$a} ?// $a ?// {a:$a} | $a
null
[3]
[4]
[5]
6

[[3],[4],[5],6] | .[] as {a:$a} ?// $a ?// {a:$a} | $a
null
[3]
[4]
[5]
6

.[] | . as $a ?// {a:$a} ?// {a:$a} | $a
[[3],[4],[5],6]
[3]
[4]
[5]
6

.[] as $a ?// {a:$a} ?// {a:$a} | $a
[[3],[4],[5],6]
[3]
[4]
[5]
6

[[3],[4],[5],6][] | . as $a ?// {a:$a} ?// {a:$a} | $a
null
[3]
[4]
[5]
6

[[3],[4],[5],6] | .[] as $a ?// {a:$a} ?// {a:$a} | $a
null
[3]
[4]
[5]
6

. as $dot|any($dot[];not)
[1,2,3,4,true,false,1,2,3,4,5]
true

. as $dot|any($dot[];not)
[1,2,3,4,true]
false

. as $dot|all($dot[];.)
[1,2,3,4,true,false,1,2,3,4,5]
false

. as $dot|all($dot[];.)
[1,2,3,4,true]
true

# Check short-circuiting
any(true, error; .)
"badness"
true

all(false, error; .)
"badness"
false

any(not)
[]
false

all(not)
[]
true

any(not)
[false]
true

all(not)
[false]
true

[any,all]
[]
[false,true]

[any,all]
[true]
[true,true]

[any,all]
[false]
[false,false]

[any,all]
[true,false]
[true,false]

[any,all]
[null,null,true]
[true,false]

#
# Paths
#

path(.foo[0,1])
null
["foo", 0]
["foo", 1]

path(.[] | select(.>3))
[1,5,3]
[1]

path(.)
42
[]

try path(.a | map(select(.b == 0))) catch .
{"a":[{"b":0}]}
"Invalid path expression with result [{\"b\":0}]"

try path(.a | map(select(.b == 0)) | .[0]) catch .
{"a":[{"b":0}]}
"Invalid path expression near attempt to access element 0 of [{\"b\":0}]"

try path(.a | map(select(.b == 0)) | .c) catch .
{"a":[{"b":0}]}
"Invalid path expression near attempt to access element \"c\" of [{\"b\":0}]"

try path(.a | map(select(.b == 0)) | .[]) catch .
{"a":[{"b":0}]}
"Invalid path expression near attempt to iterate through [{\"b\":0}]"

path(.a[path(.b)[0]])
{"a":{"b":0}}
["a","b"]

[paths]
[1,[[],{"a":2}]]
[[0],[1],[1,0],[1,1],[1,1,"a"]]

["foo",1] as $p | getpath($p), setpath($p; 20), delpaths([$p])
{"bar": 42, "foo": ["a", "b", "c", "d"]}
"b"
{"bar": 42, "foo": ["a", 20, "c", "d"]}
{"bar": 42, "foo": ["a", "c", "d"]}

map(getpath([2])), map(setpath([2]; 42)), map(delpaths([[2]]))
[[0], [0,1], [0,1,2]]
[null, null, 2]
[[0,null,42], [0,1,42], [0,1,42]]
[[0], [0,1], [0,1]]

map(delpaths([[0,"foo"]]))
[[{"foo":2, "x":1}], [{"bar":2}]]
[[{"x":1}], [{"bar":2}]]

["foo",1] as $p | getpath($p), setpath($p; 20), delpaths([$p])
{"bar":false}
null
{"bar":false, "foo": [null, 20]}
{"bar":false}

delpaths([[-200]])
[1,2,3]
[1,2,3]

try delpaths(0) catch .
{}
"Paths must be specified as an array"

del(.), del(empty), del((.foo,.bar,.baz) | .[2,3,0]), del(.foo[0], .bar[0], .foo, .baz.bar[0].x)
{"foo": [0,1,2,3,4], "bar": [0,1]}
null
{"foo": [0,1,2,3,4], "bar": [0,1]}
{"foo": [1,4], "bar": [1]}
{"bar": [1]}

del(.[1], .[-6], .[2], .[-3:9])
[0, 1, 2, 3, 4, 5, 6, 7, 8, 9]
[0, 3, 5, 6, 9]

# negative index
setpath([-1]; 1)
[0]
[1]

pick(.a.b.c)
null
{"a":{"b":{"c":null}}}

pick(first)
[1,2]
[1]

pick(first|first)
[[10,20],30]
[[10]]

# negative indices in path expressions (since last/1 is .[-1])
try pick(last) catch .
[1,2]
"Out of bounds negative array index"

#
# Assignment
#
.message = "goodbye"
{"message": "hello"}
{"message": "goodbye"}

.foo = .bar
{"bar":42}
{"foo":42, "bar":42}

.foo |= .+1
{"foo": 42}
{"foo": 43}

.[] += 2, .[] *= 2, .[] -= 2, .[] /= 2, .[] %=2
[1,3,5]
[3,5,7]
[2,6,10]
[-1,1,3]
[0.5, 1.5, 2.5]
[1,1,1]

[.[] % 7]
[-7,-6,-5,-4,-3,-2,-1,0,1,2,3,4,5,6,7]
[0,-6,-5,-4,-3,-2,-1,0,1,2,3,4,5,6,0]

.foo += .foo
{"foo":2}
{"foo":4}

.[0].a |= {"old":., "new":(.+1)}
[{"a":1,"b":2}]
[{"a":{"old":1, "new":2},"b":2}]

def inc(x): x |= .+1; inc(.[].a)
[{"a":1,"b":2},{"a":2,"b":4},{"a":7,"b":8}]
[{"a":2,"b":2},{"a":3,"b":4},{"a":8,"b":8}]

# #1358, getpath/1 should work in path expressions
.[] | try (getpath(["a",0,"b"]) |= 5) catch .
[null,{"b":0},{"a":0},{"a":null},{"a":[0,1]},{"a":{"b":1}},{"a":[{}]},{"a":[{"c":3}]}]
{"a":[{"b":5}]}
{"b":0,"a":[{"b":5}]}
"Cannot index number with number"
{"a":[{"b":5}]}
"Cannot index number with string \"b\""
"Cannot index object with number"
{"a":[{"b":5}]}
{"a":[{"c":3,"b":5}]}

# #2051, deletion using assigning empty against arrays
(.[] | select(. >= 2)) |= empty
[1,5,3,0,7]
[1,0]

.[] |= select(. % 2 == 0)
[0,1,2,3,4,5]
[0,2,4]

.foo[1,4,2,3] |= empty
{"foo":[0,1,2,3,4,5]}
{"foo":[0,5]}

.[2][3] = 1
[4]
[4, null, [null, null, null, 1]]

.foo[2].bar = 1
{"foo":[11], "bar":42}
{"foo":[11,null,{"bar":1}], "bar":42}

try ((map(select(.a == 1))[].b) = 10) catch .
[{"a":0},{"a":1}]
"Invalid path expression near attempt to iterate through [{\"a\":1}]"

try ((map(select(.a == 1))[].a) |= .+1) catch .
[{"a":0},{"a":1}]
"Invalid path expression near attempt to iterate through [{\"a\":1}]"

def x: .[1,2]; x=10
[0,1,2]
[0,10,10]

try (def x: reverse; x=10) catch .
[0,1,2]
"Invalid path expression with result [2,1,0]"

.[] = 1
[1,null,Infinity,-Infinity,NaN,-NaN]
[1,1,1,1,1,1]

#
# Conditionals
#

[.[] | if .foo then "yep" else "nope" end]
[{"foo":0},{"foo":1},{"foo":[]},{"foo":true},{"foo":false},{"foo":null},{"foo":"foo"},{}]
["yep","yep","yep","yep","nope","nope","yep","nope"]

[.[] | if .baz then "strange" elif .foo then "yep" else "nope" end]
[{"foo":0},{"foo":1},{"foo":[]},{"foo":true},{"foo":false},{"foo":null},{"foo":"foo"},{}]
["yep","yep","yep","yep","nope","nope","yep","nope"]

[if 1,null,2 then 3 else 4 end]
null
[3,4,3]

[if empty then 3 else 4 end]
null
[]

[if 1 then 3,4 else 5 end]
null
[3,4]

[if null then 3 else 5,6 end]
null
[5,6]

[if true then 3 end]
7
[3]

[if false then 3 end]
7
[7]

[if false then 3 else . end]
7
[7]

[if false then 3 elif false then 4 end]
7
[7]

[if false then 3 elif false then 4 else . end]
7
[7]

[.[] | [.foo[] // .bar]]
[{"foo":[1,2], "bar": 42}, {"foo":[1], "bar": null}, {"foo":[null,false,3], "bar": 18}, {"foo":[], "bar":42}, {"foo": [null,false,null], "bar": 41}]
[[1,2], [1], [3], [42], [41]]

.[] //= .[0]
["hello",true,false,[false],null]
["hello",true,"hello",[false],"hello"]

.[] | [.[0] and .[1], .[0] or .[1]]
[[true,[]], [false,1], [42,null], [null,false]]
[true,true]
[false,true]
[false,true]
[false,false]

[.[] | not]
[1,0,false,null,true,"hello"]
[false,false,true,true,false,false]

# Check numeric comparison binops
[10 > 0, 10 > 10, 10 > 20, 10 < 0, 10 < 10, 10 < 20]
{}
[true,false,false,false,false,true]

[10 >= 0, 10 >= 10, 10 >= 20, 10 <= 0, 10 <= 10, 10 <= 20]
{}
[true,true,false,false,true,true]

# And some in/equality tests
[ 10 == 10, 10 != 10, 10 != 11, 10 == 11]
{}
[true,false,true,false]

["hello" == "hello", "hello" != "hello", "hello" == "world", "hello" != "world" ]
{}
[true,false,false,true]

[[1,2,3] == [1,2,3], [1,2,3] != [1,2,3], [1,2,3] == [4,5,6], [1,2,3] != [4,5,6]]
{}
[true,false,false,true]

[{"foo":42} == {"foo":42},{"foo":42} != {"foo":42}, {"foo":42} != {"bar":42}, {"foo":42} == {"bar":42}]
{}
[true,false,true,false]

# ugly complicated thing
[{"foo":[1,2,{"bar":18},"world"]} == {"foo":[1,2,{"bar":18},"world"]},{"foo":[1,2,{"bar":18},"world"]} == {"foo":[1,2,{"bar":19},"world"]}]
{}
[true,false]

# containment operator
[("foo" | contains("foo")), ("foobar" | contains("foo")), ("foo" | contains("foobar"))]
{}
[true, true, false]

# containment operator (embedded NULs!)
[contains(""), contains("\u0000")]
"\u0000"
[true, true]

[contains(""), contains("a"), contains("ab"), contains("c"), contains("d")]
"ab\u0000cd"
[true, true, true, true, true]

[contains("cd"), contains("b\u0000"), contains("ab\u0000")]
"ab\u0000cd"
[true, true, true]

[contains("b\u0000c"), contains("b\u0000cd"), contains("b\u0000cd")]
"ab\u0000cd"
[true, true, true]

[contains("@"), contains("\u0000@"), contains("\u0000what")]
"ab\u0000cd"
[false, false, false]


# Try/catch and general `?` operator
[.[]|try if . == 0 then error("foo") elif . == 1 then .a elif . == 2 then empty else . end catch .]
[0,1,2,3]
["foo","Cannot index number with string \"a\"",3]

[.[]|(.a, .a)?]
[null,true,{"a":1}]
[null,null,1,1]

[[.[]|[.a,.a]]?]
[null,true,{"a":1}]
[]

.[] | try error catch .
[1,null,2]
1
null
2

try error("\($__loc__)") catch .
null
"{\"file\":\"<top-level>\",\"line\":1}"

# string operations
[.[]|startswith("foo")]
["fo", "foo", "barfoo", "foobar", "barfoob"]
[false, true, false, true, false]

[.[]|endswith("foo")]
["fo", "foo", "barfoo", "foobar", "barfoob"]
[false, true, true, false, false]

[.[] | split(", ")]
["a,b, c, d, e,f",", a,b, c, d, e,f, "]
[["a,b","c","d","e,f"],["","a,b","c","d","e,f",""]]

split("")
"abc"
["a","b","c"]

[.[]|ltrimstr("foo")]
["fo", "foo", "barfoo", "foobar", "afoo"]
["fo","","barfoo","bar","afoo"]

[.[]|rtrimstr("foo")]
["fo", "foo", "barfoo", "foobar", "foob"]
["fo","","bar","foobar","foob"]

[(index(","), rindex(",")), indices(",")]
"a,bc,def,ghij,klmno"
[1,13,[1,4,8,13]]

[ index("aba"), rindex("aba"), indices("aba") ]
"xababababax"
[1,7,[1,3,5,7]]

indices(1)
[0,1,1,2,3,4,1,5]
[1,2,6]

indices([1,2])
[0,1,2,3,1,4,2,5,1,2,6,7]
[1,8]

indices([1,2])
[1]
[]

indices(", ")
"a,b, cd,e, fgh, ijkl"
[3,9,14]

[.[]|split(",")]
["a, bc, def, ghij, jklmn, a,b, c,d, e,f", "a,b,c,d, e,f,g,h"]
[["a"," bc"," def"," ghij"," jklmn"," a","b"," c","d"," e","f"],["a","b","c","d"," e","f","g","h"]]

[.[]|split(", ")]
["a, bc, def, ghij, jklmn, a,b, c,d, e,f", "a,b,c,d, e,f,g,h"]
[["a","bc","def","ghij","jklmn","a,b","c,d","e,f"],["a,b,c,d","e,f,g,h"]]

[.[] * 3]
["a", "ab", "abc"]
["aaa", "ababab", "abcabcabc"]

[.[] * "abc"]
[-1.0, -0.5, 0.0, 0.5, 1.0, 1.5, 3.7, 10.0]
[null,null,"","","abc","abc","abcabcabc","abcabcabcabcabcabcabcabcabcabc"]

[. * (nan,-nan)]
"abc"
[null,null]

[.[] / ","]
["a, bc, def, ghij, jklmn, a,b, c,d, e,f", "a,b,c,d, e,f,g,h"]
[["a"," bc"," def"," ghij"," jklmn"," a","b"," c","d"," e","f"],["a","b","c","d"," e","f","g","h"]]

[.[] / ", "]
["a, bc, def, ghij, jklmn, a,b, c,d, e,f", "a,b,c,d, e,f,g,h"]
[["a","bc","def","ghij","jklmn","a,b","c,d","e,f"],["a,b,c,d","e,f,g,h"]]

map(.[1] as $needle | .[0] | contains($needle))
[[[],[]], [[1,2,3], [1,2]], [[1,2,3], [3,1]], [[1,2,3], [4]], [[1,2,3], [1,4]]]
[true, true, true, false, false]

map(.[1] as $needle | .[0] | contains($needle))
[[["foobar", "foobaz"], ["baz", "bar"]], [["foobar", "foobaz"], ["foo"]], [["foobar", "foobaz"], ["blap"]]]
[true, true, false]

[({foo: 12, bar:13} | contains({foo: 12})), ({foo: 12} | contains({})), ({foo: 12, bar:13} | contains({baz:14}))]
{}
[true, true, false]

{foo: {baz: 12, blap: {bar: 13}}, bar: 14} | contains({bar: 14, foo: {blap: {}}})
{}
true

{foo: {baz: 12, blap: {bar: 13}}, bar: 14} | contains({bar: 14, foo: {blap: {bar: 14}}})
{}
false

sort
[42,[2,5,3,11],10,{"a":42,"b":2},{"a":42},true,2,[2,6],"hello",null,[2,5,6],{"a":[],"b":1},"abc","ab",[3,10],{},false,"abcd",null]
[null,null,false,true,2,10,42,"ab","abc","abcd","hello",[2,5,3,11],[2,5,6],[2,6],[3,10],{},{"a":42},{"a":42,"b":2},{"a":[],"b":1}]

(sort_by(.b) | sort_by(.a)), sort_by(.a, .b), sort_by(.b, .c), group_by(.b), group_by(.a + .b - .c == 2)
[{"a": 1, "b": 4, "c": 14}, {"a": 4, "b": 1, "c": 3}, {"a": 1, "b": 4, "c": 3}, {"a": 0, "b": 2, "c": 43}]
[{"a": 0, "b": 2, "c": 43}, {"a": 1, "b": 4, "c": 14}, {"a": 1, "b": 4, "c": 3}, {"a": 4, "b": 1, "c": 3}]
[{"a": 0, "b": 2, "c": 43}, {"a": 1, "b": 4, "c": 14}, {"a": 1, "b": 4, "c": 3}, {"a": 4, "b": 1, "c": 3}]
[{"a": 4, "b": 1, "c": 3}, {"a": 0, "b": 2, "c": 43}, {"a": 1, "b": 4, "c": 3}, {"a": 1, "b": 4, "c": 14}]
[[{"a": 4, "b": 1, "c": 3}], [{"a": 0, "b": 2, "c": 43}], [{"a": 1, "b": 4, "c": 14}, {"a": 1, "b": 4, "c": 3}]]
[[{"a": 1, "b": 4, "c": 14}, {"a": 0, "b": 2, "c": 43}], [{"a": 4, "b": 1, "c": 3}, {"a": 1, "b": 4, "c": 3}]]

unique
[1,2,5,3,5,3,1,3]
[1,2,3,5]

unique
[]
[]

[min, max, min_by(.[1]), max_by(.[1]), min_by(.[2]), max_by(.[2])]
[[4,2,"a"],[3,1,"a"],[2,4,"a"],[1,3,"a"]]
[[1,3,"a"],[4,2,"a"],[3,1,"a"],[2,4,"a"],[4,2,"a"],[1,3,"a"]]

[min,max,min_by(.),max_by(.)]
[]
[null,null,null,null]

.foo[.baz]
{"foo":{"bar":4},"baz":"bar"}
4

.[] | .error = "no, it's OK"
[{"error":true}]
{"error": "no, it's OK"}

[{a:1}] | .[] | .a=999
null
{"a": 999}

to_entries
{"a": 1, "b": 2}
[{"key":"a", "value":1}, {"key":"b", "value":2}]

from_entries
[{"key":"a", "value":1}, {"Key":"b", "Value":2}, {"name":"c", "value":3}, {"Name":"d", "Value":4}]
{"a": 1, "b": 2, "c": 3, "d": 4}

with_entries(.key |= "KEY_" + .)
{"a": 1, "b": 2}
{"KEY_a": 1, "KEY_b": 2}

map(has("foo"))
[{"foo": 42}, {}]
[true, false]

map(has(2))
[[0,1], ["a","b","c"]]
[false, true]

has(nan)
[0,1,2]
false

keys
[42,3,35]
[0,1,2]

[][.]
1000000000000000000
null

map([1,2][0:.])
[-1, 1, 2, 3, 1000000000000000000]
[[1], [1], [1,2], [1,2], [1,2]]

# Test recursive object merge

{"k": {"a": 1, "b": 2}} * .
{"k": {"a": 0,"c": 3}}
{"k": {"a": 0, "b": 2, "c": 3}}

{"k": {"a": 1, "b": 2}, "hello": {"x": 1}} * .
{"k": {"a": 0,"c": 3}, "hello": 1}
{"k": {"a": 0, "b": 2, "c": 3}, "hello": 1}

{"k": {"a": 1, "b": 2}, "hello": 1} * .
{"k": {"a": 0,"c": 3}, "hello": {"x": 1}}
{"k": {"a": 0, "b": 2, "c": 3}, "hello": {"x": 1}}

{"a": {"b": 1}, "c": {"d": 2}, "e": 5} * .
{"a": {"b": 2}, "c": {"d": 3, "f": 9}}
{"a": {"b": 2}, "c": {"d": 3, "f": 9}, "e": 5}

[.[]|arrays]
[1,2,"foo",[],[3,[]],{},true,false,null]
[[],[3,[]]]

[.[]|objects]
[1,2,"foo",[],[3,[]],{},true,false,null]
[{}]

[.[]|iterables]
[1,2,"foo",[],[3,[]],{},true,false,null]
[[],[3,[]],{}]

[.[]|scalars]
[1,2,"foo",[],[3,[]],{},true,false,null]
[1,2,"foo",true,false,null]

[.[]|values]
[1,2,"foo",[],[3,[]],{},true,false,null]
[1,2,"foo",[],[3,[]],{},true,false]

[.[]|booleans]
[1,2,"foo",[],[3,[]],{},true,false,null]
[true,false]

[.[]|nulls]
[1,2,"foo",[],[3,[]],{},true,false,null]
[null]

flatten
[0, [1], [[2]], [[[3]]]]
[0, 1, 2, 3]

flatten(0)
[0, [1], [[2]], [[[3]]]]
[0, [1], [[2]], [[[3]]]]

flatten(2)
[0, [1], [[2]], [[[3]]]]
[0, 1, 2, [3]]

flatten(2)
[0, [1, [2]], [1, [[3], 2]]]
[0, 1, 2, 1, [3], 2]

try flatten(-1) catch .
[0, [1], [[2]], [[[3]]]]
"flatten depth must not be negative"

transpose
[[1], [2,3]]
[[1,2],[null,3]]

transpose
[]
[]

ascii_upcase
"useful but not for é"
"USEFUL BUT NOT FOR é"

bsearch(0,2,4)
[1,2,3]
-1
1
-4

# strptime tests are in optional.test

strftime("%Y-%m-%dT%H:%M:%SZ")
[2015,2,5,23,51,47,4,63]
"2015-03-05T23:51:47Z"

strftime("%A, %B %d, %Y")
1435677542.822351
"Tuesday, June 30, 2015"

gmtime
1425599507
[2015,2,5,23,51,47,4,63]

# test invalid tm input
try strftime("%Y-%m-%dT%H:%M:%SZ") catch .
["a",1,2,3,4,5,6,7]
"strftime/1 requires parsed datetime inputs"

try strflocaltime("%Y-%m-%dT%H:%M:%SZ") catch .
["a",1,2,3,4,5,6,7]
"strflocaltime/1 requires parsed datetime inputs"

try mktime catch .
["a",1,2,3,4,5,6,7]
"mktime requires parsed datetime inputs"

# module system
import "a" as foo; import "b" as bar; def fooa: foo::a; [fooa, bar::a, bar::b, foo::a]
null
["a","b","c","a"]

import "c" as foo; [foo::a, foo::c]
null
[0,"acmehbah"]

include "c"; [a, c]
null
[0,"acmehbah"]

import "data" as $e; import "data" as $d; [$d[].this,$e[].that,$d::d[].this,$e::e[].that]|join(";")
null
"is a test;is too;is a test;is too"

# Regression test for #2000
import "data" as $a; import "data" as $b; def f: {$a, $b}; f
null
{"a":[{"this":"is a test","that":"is too"}],"b":[{"this":"is a test","that":"is too"}]}

include "shadow1"; e
null
2

include "shadow1"; include "shadow2"; e
null
3

import "shadow1" as f; import "shadow2" as f; import "shadow1" as e; [e::e, f::e]
null
[2,3]

%%FAIL
module (.+1); 0
jq: error: Module metadata must be constant at <top-level>, line 1:

%%FAIL
module []; 0
jq: error: Module metadata must be an object at <top-level>, line 1:

%%FAIL
include "a" (.+1); 0
jq: error: Module metadata must be constant at <top-level>, line 1:

%%FAIL
include "a" []; 0
jq: error: Module metadata must be an object at <top-level>, line 1:

%%FAIL
include "\ "; 0
jq: error: Invalid escape at line 1, column 4 (while parsing '"\ "') at <top-level>, line 1:

%%FAIL
include "\(a)"; 0
jq: error: Import path must be constant at <top-level>, line 1:

modulemeta
"c"
{"whatever":null,"deps":[{"as":"foo","is_data":false,"relpath":"a"},{"search":"./","as":"d","is_data":false,"relpath":"d"},{"search":"./","as":"d2","is_data":false,"relpath":"d"},{"search":"./../lib/jq","as":"e","is_data":false,"relpath":"e"},{"search":"./../lib/jq","as":"f","is_data":false,"relpath":"f"},{"as":"d","is_data":true,"relpath":"data"}],"defs":["a/0","c/0"]}

modulemeta | .deps | length
"c"
6

modulemeta | .defs | length
"c"
2

%%FAIL IGNORE MSG
import "syntaxerror" as e; .
jq: error: syntax error, unexpected ';', expecting $end (Unix shell quoting issues?) at /home/nico/ws/jq/tests/modules/syntaxerror/syntaxerror.jq, line 1:

%%FAIL IGNORE MSG
%::wat
jq: error: syntax error, unexpected '%', expecting $end (Unix shell quoting issues?) at <top-level>, line 1:

import "test_bind_order" as check; check::check
null
true

try -. catch .
"very-long-string"
"string (\"very-long-...) cannot be negated"

join(",")
["1",2,true,false,3.4]
"1,2,true,false,3.4"

.[] | join(",")
[[], [null], [null,null], [null,null,null]]
""
""
","
",,"

.[] | join(",")
[["a",null], [null,"a"]]
"a,"
",a"

try join(",") catch .
["1","2",{"a":{"b":{"c":33}}}]
"string (\"1,2,\") and object ({\"a\":{\"b\":{...) cannot be added"

try join(",") catch .
["1","2",[3,4,5]]
"string (\"1,2,\") and array ([3,4,5]) cannot be added"

{if:0,and:1,or:2,then:3,else:4,elif:5,end:6,as:7,def:8,reduce:9,foreach:10,try:11,catch:12,label:13,import:14,include:15,module:16}
null
{"if":0,"and":1,"or":2,"then":3,"else":4,"elif":5,"end":6,"as":7,"def":8,"reduce":9,"foreach":10,"try":11,"catch":12,"label":13,"import":14,"include":15,"module":16}

try (1/.) catch .
0
"number (1) and number (0) cannot be divided because the divisor is zero"

try (1/0) catch .
0
"number (1) and number (0) cannot be divided because the divisor is zero"

try (0/0) catch .
0
"number (0) and number (0) cannot be divided because the divisor is zero"

try (1%.) catch .
0
"number (1) and number (0) cannot be divided (remainder) because the divisor is zero"

try (1%0) catch .
0
"number (1) and number (0) cannot be divided (remainder) because the divisor is zero"

# Basic numbers tests: integers, powers of two
[range(-52;52;1)] as $powers | [$powers[]|pow(2;.)|log2|round] == $powers
null
true

[range(-99/2;99/2;1)] as $orig | [$orig[]|pow(2;.)|log2] as $back | ($orig|keys)[]|. as $k | (($orig|.[$k])-($back|.[$k]))|if . < 0 then . * -1 else . end|select(.>.00005)
null

%%FAIL IGNORE MSG
}
jq: error: syntax error, unexpected INVALID_CHARACTER, expecting $end (Unix shell quoting issues?) at <top-level>, line 1:

(.[{}] = 0)?
null

INDEX(range(5)|[., "foo\(.)"]; .[0])
null
{"0":[0,"foo0"],"1":[1,"foo1"],"2":[2,"foo2"],"3":[3,"foo3"],"4":[4,"foo4"]}

JOIN({"0":[0,"abc"],"1":[1,"bcd"],"2":[2,"def"],"3":[3,"efg"],"4":[4,"fgh"]}; .[0]|tostring)
[[5,"foo"],[3,"bar"],[1,"foobar"]]
[[[5,"foo"],null],[[3,"bar"],[3,"efg"]],[[1,"foobar"],[1,"bcd"]]]

range(5;10)|IN(range(10))
null
true
true
true
true
true

range(5;13)|IN(range(0;10;3))
null
false
true
false
false
true
false
false
false

range(10;12)|IN(range(10))
null
false
false

IN(range(10;20); range(10))
null
false

IN(range(5;20); range(10))
null
true

# Regression test for #1347
(.a as $x | .b) = "b"
{"a":null,"b":null}
{"a":null,"b":"b"}

# Regression test for #1368
(.. | select(type == "object" and has("b") and (.b | type) == "array")|.b) |= .[0]
{"a": {"b": [1, {"b": 3}]}}
{"a": {"b": 1}}

isempty(empty)
null
true

isempty(range(3))
null
false

isempty(1,error("foo"))
null
false

# Regression test for #1815
index("")
""
null

# check that dead code removal occurs after builtin it generation
builtins|length > 10
null
true

"-1"|IN(builtins[] / "/"|.[1])
null
false

all(builtins[] / "/"; .[1]|tonumber >= 0)
null
true

builtins|any(.[:1] == "_")
null
false

## Test ability to use keywords (uncomment after eval is pushed)
#(.[] as $kw | "\"{\($kw)} as $\($kw) | $\($kw) | {$\($kw)} | {\($kw):.\($kw)}\""|eval|empty),null
#["as","def","module","import","include","if","then","else","elif","end","reduce","foreach","and","or","try","catch","label","break","__loc__"]
#null
#
#(.[] as $kw | "\"def f($\($kw)): $\($kw); f(.)\""|eval|empty),null
#["as","def","module","import","include","if","then","else","elif","end","reduce","foreach","and","or","try","catch","label","break","__loc__"]
#null


#
# Tests to cover the new toliteral number functionality
# For an example see #1652 and other linked issues
#

# We are backward and sanity compatible

map(. == 1)
[1, 1.0, 1.000, 100e-2, 1e+0, 0.0001e4]
[true, true, true, true, true, true]

# When no arithmetic is involved jq should preserve the literal value

.[0] | tostring
[13911860366432393]
"13911860366432393"

.x | tojson
{"x":13911860366432393}
"13911860366432393"

13911860366432393 == 13911860366432392
null
false


# Applying arithmetic to the value will truncate the result to double

. - 10
13911860366432393
13911860366432382

.[0] - 10
[13911860366432393]
13911860366432382

.x - 10
{"x":13911860366432393}
13911860366432382

. |= try . catch .
1
1

# decnum to double conversion
.[] as $n | $n+0 | [., tostring, . == $n]
[-9007199254740993, -9007199254740992, 9007199254740992, 9007199254740993, 13911860366432393]
[-9007199254740992,"-9007199254740992",true]
[-9007199254740992,"-9007199254740992",true]
[9007199254740992,"9007199254740992",true]
[9007199254740992,"9007199254740992",true]
[13911860366432392,"13911860366432392",true]

# abs, fabs, length
abs
"abc"
"abc"

map(abs)
[-0, 0, -10, -1.1]
[0,0,10,1.1]

map(fabs == length) | unique
[-10, -1.1, -1e-1, 1000000000000000002]
[true]

# The following is NOT prescriptive:
map(abs)
[0.1,1000000000000000002]
[1e-1, 1000000000000000002]

# Using a keyword as variable/label name

123 as $label | $label
null
123

[ label $if | range(10) | ., (select(. == 5) | break $if) ]
null
[0,1,2,3,4,5]

reduce .[] as $then (4 as $else | $else; . as $elif | . + $then * $elif)
[1,2,3]
96

1 as $foreach | 2 as $and | 3 as $or | { $foreach, $and, $or, a }
{"a":4,"b":5}
{"foreach":1,"and":2,"or":3,"a":4}

[ foreach .[] as $try (1 as $catch | $catch - 1; . + $try; .) ]
[10,9,8,7]
[10,19,27,34]


# Object construction

{ a, $__loc__, c }
{"a":[1,2,3],"b":"foo","c":{"hi":"hey"}}
{"a":[1,2,3],"__loc__":{"file":"<top-level>","line":1},"c":{"hi":"hey"}}

1 as $x | "2" as $y | "3" as $z | { $x, as, $y: 4, ($z): 5, if: 6, foo: 7 }
{"as":8}
{"x":1,"as":8,"2":4,"3":5,"if":6,"foo":7}


# nan is parsed as a valid NaN value from JSON

fromjson | isnan
"nan"
true

tojson | fromjson
{"a":nan}
{"a":null}

# also "nan with payload" #2985
fromjson | isnan
"nan1234"
true


# calling input/0, or debug/0 in a test doesn't crash jq

try input catch .
null
"break"

debug
1
1

# try/catch catches more than it should #1859
"foo" | try ((try . catch "caught too much") | error) catch "caught just right"
null
"caught just right"

.[]|(try (if .=="hi" then . else error end) catch empty) | "\(.) there!"
["hi","ho"]
"hi there!"

try (["hi","ho"]|.[]|(try . catch (if .=="ho" then "BROKEN"|error else empty end)) | if .=="ho" then error else "\(.) there!" end) catch "caught outside \(.)"
null
"hi there!"
"caught outside ho"

.[]|(try . catch (if .=="ho" then "BROKEN"|error else empty end)) | if .=="ho" then error else "\(.) there!" end
["hi","ho"]
"hi there!"

try (try error catch "inner catch \(.)") catch "outer catch \(.)"
"foo"
"inner catch foo"

try ((try error catch "inner catch \(.)")|error) catch "outer catch \(.)"
"foo"
"outer catch inner catch foo"

# Also #1859, but from #1885
first(.?,.?)
null
null

# Also #1859, but from #2140
{foo: "bar"} | .foo |= .?
null
{"foo": "bar"}

# Also #1859, but from #2220
. |= try 2
1
2

. |= try 2 catch 3
1
2

.[] |= try tonumber
["1", "2a", "3", 4]
[1, 3, 4]

# Also 1859, but from 2073
any(keys[]|tostring?;true)
{"a":"1","b":"2","c":"3"}
true


# explode/implode
# test replacement character (65533) for outside codepoint range and 0xd800 (55296) - 0xdfff (57343) utf16 surrogate pair range
# 1.1 and 1.9 to test round down of non-ints
implode|explode
[-1,0,1,2,3,1114111,1114112,55295,55296,57343,57344,1.1,1.9]
[65533,0,1,2,3,1114111,65533,55295,65533,65533,57344,1,1]

map(try implode catch .)
[123,["a"],[nan]]
["implode input must be an array","string (\"a\") can't be imploded, unicode codepoint needs to be numeric","number (null) can't be imploded, unicode codepoint needs to be numeric"]

# walk
walk(.)
{"x":0}
{"x":0}

walk(1)
{"x":0}
1

# The following is a regression test, not a requirement:
[walk(.,1)]
{"x":0}
[{"x":0},1]

# Issue #2584
walk(select(IN({}, []) | not))
{"a":1,"b":[]}
{"a":1}

# #2815
[range(10)] | .[1.2:3.5]
null
[1,2,3]

[range(10)] | .[1.5:3.5]
null
[1,2,3]

[range(10)] | .[1.7:3.5]
null
[1,2,3]

[range(10)] | .[1.7:4294967295]
null
[1,2,3,4,5,6,7,8,9]

[range(10)] | .[1.7:-4294967296]
null
[]

[[range(10)] | .[1.1,1.5,1.7]]
null
[1,1,1]

[range(5)] | .[1.1] = 5
null
[0,5,2,3,4]

[range(3)] | .[nan:1]
null
[0]

[range(3)] | .[1:nan]
null
[1,2]

[range(3)] | .[nan]
null
null

try ([range(3)] | .[nan] = 9) catch .
null
"Cannot set array element at NaN index"

try ("foobar" | .[1.5:3.5] = "xyz") catch .
null
"Cannot update string slices"

try ([range(10)] | .[1.5:3.5] = ["xyz"]) catch .
null
[0,"xyz",4,5,6,7,8,9]

try ("foobar" | .[1.5]) catch .
null
"Cannot index string with number"


# setpath/2 does not leak the input after an invalid get #2970

try ["ok", setpath([1]; 1)] catch ["ko", .]
{"hi":"hello"}
["ko","Cannot index object with number"]

<<<<<<< HEAD
try fromjson catch .
"{'a': 123}"
"Invalid string literal; expected \", but got ' at line 1, column 5 (while parsing '{'a': 123}')"
=======

# ltrimstr/1 rtrimstr/1 don't leak on invalid input #2977

try ltrimstr(1) catch "x", try rtrimstr(1) catch "x" | "ok"
"hi"
"ok"
"ok"

try ltrimstr("x") catch "x", try rtrimstr("x") catch "x" | "ok"
{"hey":[]}
"ok"
"ok"
>>>>>>> 95c50a2d
<|MERGE_RESOLUTION|>--- conflicted
+++ resolved
@@ -2103,11 +2103,9 @@
 {"hi":"hello"}
 ["ko","Cannot index object with number"]
 
-<<<<<<< HEAD
 try fromjson catch .
 "{'a': 123}"
 "Invalid string literal; expected \", but got ' at line 1, column 5 (while parsing '{'a': 123}')"
-=======
 
 # ltrimstr/1 rtrimstr/1 don't leak on invalid input #2977
 
@@ -2119,5 +2117,4 @@
 try ltrimstr("x") catch "x", try rtrimstr("x") catch "x" | "ok"
 {"hey":[]}
 "ok"
-"ok"
->>>>>>> 95c50a2d
+"ok"