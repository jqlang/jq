# Tests are groups of three lines: program, input, expected output
# Blank lines and lines starting with # are ignored

#
# Simple value tests to check parser. Input is irrelevant
#

true
null
true

false
null
false

null
42
null

1
null
1


-1
null
-1

# FIXME: much more number testing needed

{}
null
{}

[]
null
[]

{x: -1}
null
{"x": -1}

# The input line starts with a 0xFEFF (byte order mark) codepoint
# No, there is no reason to have a byte order mark in UTF8 text.
# But apparently people do, so jq shouldn't break on it.
.
﻿"byte order mark"
"byte order mark"

# We test escapes by matching them against Unicode codepoints
# FIXME: more tests needed for weird unicode stuff (e.g. utf16 pairs)
"Aa\r\n\t\b\f\u03bc"
null
"Aa\u000d\u000a\u0009\u0008\u000c\u03bc"

.
"Aa\r\n\t\b\f\u03bc"
"Aa\u000d\u000a\u0009\u0008\u000c\u03bc"

"inter\("pol" + "ation")"
null
"interpolation"

@text,@json,([1,.]|@csv,@tsv),@html,@uri,@sh,(@base64|.,@base64d)
"!()<>&'\"\t"
"!()<>&'\"\t"
"\"!()<>&'\\\"\\t\""
"1,\"!()<>&'\"\"\t\""
"1\t!()<>&'\"\\t"
"!()&lt;&gt;&amp;&apos;&quot;\t"
"%21%28%29%3C%3E%26%27%22%09"
"'!()<>&'\\''\"\t'"
"ISgpPD4mJyIJ"
"!()<>&'\"\t"

# regression test for #436
@base64
"foóbar\n"
"Zm/Ds2Jhcgo="

@base64d
"Zm/Ds2Jhcgo="
"foóbar\n"

@uri
"\u03bc"
"%CE%BC"

@html "<b>\(.)</b>"
"<script>hax</script>"
"<b>&lt;script&gt;hax&lt;/script&gt;</b>"

[.[]|tojson|fromjson]
["foo", 1, ["a", 1, "b", 2, {"foo":"bar"}]]
["foo",1,["a",1,"b",2,{"foo":"bar"}]]

#
# Dictionary construction syntax
#

{a: 1}
null
{"a":1}

{a,b,(.d):.a,e:.b}
{"a":1, "b":2, "c":3, "d":"c"}
{"a":1, "b":2, "c":1, "e":2}

{"a",b,"a$\(1+1)"}
{"a":1, "b":2, "c":3, "a$2":4}
{"a":1, "b":2, "a$2":4}

%%FAIL
{(0):1}
jq: error: Cannot use number (0) as object key at <top-level>, line 1:

%%FAIL
{non_const:., (0):1}
jq: error: Cannot use number (0) as object key at <top-level>, line 1:

#
# Field access, piping
#

.foo
{"foo": 42, "bar": 43}
42

.foo | .bar
{"foo": {"bar": 42}, "bar": "badvalue"}
42

.foo.bar
{"foo": {"bar": 42}, "bar": "badvalue"}
42

.foo_bar
{"foo_bar": 2}
2

.["foo"].bar
{"foo": {"bar": 42}, "bar": "badvalue"}
42

."foo"."bar"
{"foo": {"bar": 20}}
20

.e0, .E1, .E-1, .E+1
{"e0": 1, "E1": 2, "E": 3}
1
2
2
4

[.[]|.foo?]
[1,[2],{"foo":3,"bar":4},{},{"foo":5}]
[3,null,5]

[.[]|.foo?.bar?]
[1,[2],[],{"foo":3},{"foo":{"bar":4}},{}]
[4,null]

[..]
[1,[[2]],{ "a":[1]}]
[[1,[[2]],{"a":[1]}],1,[[2]],[2],2,{"a":[1]},[1],1]

[.[]|.[]?]
[1,null,[],[1,[2,[[3]]]],[{}],[{"a":[1,[2]]}]]
[1,[2,[[3]]],{},{"a":[1,[2]]}]

[.[]|.[1:3]?]
[1,null,true,false,"abcdef",{},{"a":1,"b":2},[],[1,2,3,4,5],[1,2]]
[null,"bc",[],[2,3],[2]]

# chaining/suffix-list, with and without dot
map(try .a[] catch ., try .a.[] catch ., .a[]?, .a.[]?)
[{"a": [1,2]}, {"a": 123}]
[1,2,1,2,1,2,1,2,"Cannot iterate over number (123)","Cannot iterate over number (123)"]

#
# Negative array indices
#

try (.foo[-1] = 0) catch .
null
"Out of bounds negative array index"

try (.foo[-2] = 0) catch .
null
"Out of bounds negative array index"

.[-1] = 5
[0,1,2]
[0,1,5]

.[-2] = 5
[0,1,2]
[0,5,2]

#
# Multiple outputs, iteration
#

.[]
[1,2,3]
1
2
3

1,1
[]
1
1

1,.
[]
1
[]

[.]
[2]
[[2]]

[[2]]
[3]
[[2]]

[{}]
[2]
[{}]

[.[]]
["a"]
["a"]

[(.,1),((.,.[]),(2,3))]
["a","b"]
[["a","b"],1,["a","b"],"a","b",2,3]

[([5,5][]),.,.[]]
[1,2,3]
[5,5,[1,2,3],1,2,3]

{x: (1,2)},{x:3} | .x
null
1
2
3

.[-2]
[1,2,3]
2

[range(0;10)]
null
[0,1,2,3,4,5,6,7,8,9]

[range(0,1;3,4)]
null
[0,1,2, 0,1,2,3, 1,2, 1,2,3]

[range(0;10;3)]
null
[0,3,6,9]

[range(0;10;-1)]
null
[]

[range(0;-5;-1)]
null
[0,-1,-2,-3,-4]

[range(0,1;4,5;1,2)]
null
[0,1,2,3,0,2, 0,1,2,3,4,0,2,4, 1,2,3,1,3, 1,2,3,4,1,3]

[while(.<100; .*2)]
1
[1,2,4,8,16,32,64]

[(label $here | .[] | if .>1 then break $here else . end), "hi!"]
[0,1,2]
[0,1,"hi!"]

[(label $here | .[] | if .>1 then break $here else . end), "hi!"]
[0,2,1]
[0,"hi!"]

%%FAIL
. as $foo | break $foo
jq: error: $*label-foo is not defined at <top-level>, line 1:

[.[]|[.,1]|until(.[0] < 1; [.[0] - 1, .[1] * .[0]])|.[1]]
[1,2,3,4,5]
[1,2,6,24,120]

[label $out | foreach .[] as $item ([3, null]; if .[0] < 1 then break $out else [.[0] -1, $item] end; .[1])]
[11,22,33,44,55,66,77,88,99]
[11,22,33]

[foreach range(5) as $item (0; $item)]
null
[0,1,2,3,4]

[foreach .[] as [$i, $j] (0; . + $i - $j)]
[[2,1], [5,3], [6,4]]
[1,3,5]

[foreach .[] as {a:$a} (0; . + $a; -.)]
[{"a":1}, {"b":2}, {"a":3, "b":4}]
[-1, -1, -4]

[limit(3; .[])]
[11,22,33,44,55,66,77,88,99]
[11,22,33]

[limit(0; error)]
"badness"
[]

[limit(1; 1, error)]
"badness"
[1]

[first(range(.)), last(range(.))]
10
[0,9]

[nth(0,5,9,10,15; range(.)), try nth(-1; range(.)) catch .]
10
[0,5,9,"nth doesn't support negative indices"]

# Check that first(g) does not extract more than one value from g
first(1,error("foo"))
null
1

#
# Check that various builtins evaluate all arguments where appropriate,
# doing cartesian products where appropriate.
#

# Check that limit does work for each value produced by n!
[limit(5,7; range(9))]
null
[0,1,2,3,4,0,1,2,3,4,5,6]

# Same check for nth
[nth(5,7; range(9;0;-1))]
null
[4,2]

# Same check for range/3
[range(0,1,2;4,3,2;2,3)]
null
[0,2,0,3,0,2,0,0,0,1,3,1,1,1,1,1,2,2,2,2]

# Same check for range/1
[range(3,5)]
null
[0,1,2,0,1,2,3,4]

# Same check for index/1, rindex/1, indices/1
[(index(",","|"), rindex(",","|")), indices(",","|")]
"a,b|c,d,e||f,g,h,|,|,i,j"
[1,3,22,19,[1,5,7,12,14,16,18,20,22],[3,9,10,17,19]]

# Same check for join/1
join(",","/")
["a","b","c","d"]
"a,b,c,d"
"a/b/c/d"

[.[]|join("a")]
[[],[""],["",""],["","",""]]
["","","a","aa"]

# Same check for flatten/1
flatten(3,2,1)
[0, [1], [[2]], [[[3]]]]
[0,1,2,3]
[0,1,2,[3]]
[0,1,[2],[[3]]]


#
# Slices
#

[.[3:2], .[-5:4], .[:-2], .[-2:], .[3:3][1:], .[10:]]
[0,1,2,3,4,5,6]
[[], [2,3], [0,1,2,3,4], [5,6], [], []]

[.[3:2], .[-5:4], .[:-2], .[-2:], .[3:3][1:], .[10:]]
"abcdefghi"
["","","abcdefg","hi","",""]

del(.[2:4],.[0],.[-2:])
[0,1,2,3,4,5,6,7]
[1,4,5]

.[2:4] = ([], ["a","b"], ["a","b","c"])
[0,1,2,3,4,5,6,7]
[0,1,4,5,6,7]
[0,1,"a","b",4,5,6,7]
[0,1,"a","b","c",4,5,6,7]

# Slices at large offsets (issue #1108)
#
# This is written this way because [range(<large number>)] is
# significantly slower under valgrind than .[<large number>] = value.
#
# We range down rather than up so that we have just one realloc.
reduce range(65540;65536;-1) as $i ([]; .[$i] = $i)|.[65536:]
null
[null,65537,65538,65539,65540]

#
# Variables
#

1 as $x | 2 as $y | [$x,$y,$x]
null
[1,2,1]

[1,2,3][] as $x | [[4,5,6,7][$x]]
null
[5]
[6]
[7]

42 as $x | . | . | . + 432 | $x + 1
34324
43

1 as $x | [$x,$x,$x as $x | $x]
null
[1,1,1]

[1, {c:3, d:4}] as [$a, {c:$b, b:$c}] | $a, $b, $c
null
1
3
null

. as {as: $kw, "str": $str, ("e"+"x"+"p"): $exp} | [$kw, $str, $exp]
{"as": 1, "str": 2, "exp": 3}
[1, 2, 3]

.[] as [$a, $b] | [$b, $a]
[[1], [1, 2, 3]]
[null, 1]
[2, 1]

. as $i | . as [$i] | $i
[0]
0

. as [$i] | . as $i | $i
[0]
[0]

%%FAIL IGNORE MSG
. as [] | null
jq: error: syntax error, unexpected ']', expecting '$' or '[' or '{' (Unix shell quoting issues?) at <top-level>, line 1:

%%FAIL IGNORE MSG
. as {} | null
jq: error: syntax error, unexpected '}' (Unix shell quoting issues?) at <top-level>, line 1:

# [.,(.[] | {x:.},.),.,.[]]

#
# Builtin functions
#

1+1
null
2

1+1
"wtasdf"
2.0

2-1
null
1

2-(-1)
null
3

1e+0+0.001e3
"I wonder what this will be?"
20e-1

.+4
15
19.0

.+null
{"a":42}
{"a":42}

null+.
null
null

.a+.b
{"a":42}
42

[1,2,3] + [.]
null
[1,2,3,null]

{"a":1} + {"b":2} + {"c":3}
"asdfasdf"
{"a":1, "b":2, "c":3}

"asdf" + "jkl;" + . + . + .
"some string"
"asdfjkl;some stringsome stringsome string"

"\u0000\u0020\u0000" + .
"\u0000\u0020\u0000"
"\u0000 \u0000\u0000 \u0000"

42 - .
11
31

[1,2,3,4,1] - [.,3]
1
[2,4]

[10 * 20, 20 / .]
4
[200, 5]

1 + 2 * 2 + 10 / 2
null
10

[16 / 4 / 2, 16 / 4 * 2, 16 - 4 - 2, 16 - 4 + 2]
null
[2, 8, 10, 14]

25 % 7
null
4

49732 % 472
null
172

[(infinite, -infinite) % (1, -1)]
null
[0,0,0,0]

1 + tonumber + ("10" | tonumber)
4
15

[{"a":42},.object,10,.num,false,true,null,"b",[1,4]] | .[] as $x | [$x == .[]]
{"object": {"a":42}, "num":10.0}
[true,  true,  false, false, false, false, false, false, false]
[true,  true,  false, false, false, false, false, false, false]
[false, false, true,  true,  false, false, false, false, false]
[false, false, true,  true,  false, false, false, false, false]
[false, false, false, false, true,  false, false, false, false]
[false, false, false, false, false, true,  false, false, false]
[false, false, false, false, false, false, true,  false, false]
[false, false, false, false, false, false, false, true,  false]
[false, false, false, false, false, false, false, false, true ]

[.[] | length]
[[], {}, [1,2], {"a":42}, "asdf", "\u03bc"]
[0, 0, 2, 1, 4, 1]

utf8bytelength
"asdf\u03bc"
6

[.[] | try utf8bytelength catch .]
[[], {}, [1,2], 55, true, false]
["array ([]) only strings have UTF-8 byte length","object ({}) only strings have UTF-8 byte length","array ([1,2]) only strings have UTF-8 byte length","number (55) only strings have UTF-8 byte length","boolean (true) only strings have UTF-8 byte length","boolean (false) only strings have UTF-8 byte length"]


map(keys)
[{}, {"abcd":1,"abc":2,"abcde":3}, {"x":1, "z": 3, "y":2}]
[[], ["abc","abcd","abcde"], ["x","y","z"]]

[1,2,empty,3,empty,4]
null
[1,2,3,4]

map(add)
[[], [1,2,3], ["a","b","c"], [[3],[4,5],[6]], [{"a":1}, {"b":2}, {"a":3}]]
[null, 6, "abc", [3,4,5,6], {"a":3, "b": 2}]

map_values(.+1)
[0,1,2]
[1,2,3]

#
# User-defined functions
# Oh god.
#

def f: . + 1; def g: def g: . + 100; f | g | f; (f | g), g
3.0
106.0
105.0

def f: (1000,2000); f
123412345
1000
2000

def f(a;b;c;d;e;f): [a+1,b,c,d,e,f]; f(.[0];.[1];.[0];.[0];.[0];.[0])
[1,2]
[2,2,1,1,1,1]

def f: 1; def g: f, def f: 2; def g: 3; f, def f: g; f, g; def f: 4; [f, def f: g; def g: 5; f, g]+[f,g]
null
[4,1,2,3,3,5,4,1,2,3,3]

# Test precedence of 'def' vs '|'
def a: 0; . | a
null
0

# Many arguments
def f(a;b;c;d;e;f;g;h;i;j): [j,i,h,g,f,e,d,c,b,a]; f(.[0];.[1];.[2];.[3];.[4];.[5];.[6];.[7];.[8];.[9])
[0,1,2,3,4,5,6,7,8,9]
[9,8,7,6,5,4,3,2,1,0]

([1,2] + [4,5])
[1,2,3]
[1,2,4,5]

true
[1]
true

null,1,null
"hello"
null
1
null

[1,2,3]
[5,6]
[1,2,3]

[.[]|floor]
[-1.1,1.1,1.9]
[-2, 1, 1]

[.[]|sqrt]
[4,9]
[2,3]

(add / length) as $m | map((. - $m) as $d | $d * $d) | add / length | sqrt
[2,4,4,4,5,5,7,9]
2

# Should write a test that calls the -lm function from C (or bc(1)) to
# check that they match the corresponding jq functions.  However,
# there's so little template code standing between that it suffices to
# test a handful of these.  The results were checked by eye against
# bc(1).
atan * 4 * 1000000|floor / 1000000
1
3.141592

[(3.141592 / 2) * (range(0;20) / 20)|cos * 1000000|floor / 1000000]
null
[1,0.996917,0.987688,0.972369,0.951056,0.923879,0.891006,0.85264,0.809017,0.760406,0.707106,0.649448,0.587785,0.522498,0.45399,0.382683,0.309017,0.233445,0.156434,0.078459]

[(3.141592 / 2) * (range(0;20) / 20)|sin * 1000000|floor / 1000000]
null
[0,0.078459,0.156434,0.233445,0.309016,0.382683,0.45399,0.522498,0.587785,0.649447,0.707106,0.760405,0.809016,0.85264,0.891006,0.923879,0.951056,0.972369,0.987688,0.996917]


def f(x): x | x; f([.], . + [42])
[1,2,3]
[[[1,2,3]]]
[[1,2,3],42]
[[1,2,3,42]]
[1,2,3,42,42]

# test multiple function arities and redefinition
def f: .+1; def g: f; def f: .+100; def f(a):a+.+11; [(g|f(20)), f]
1
[33,101]

# test closures and lexical scoping
def id(x):x; 2000 as $x | def f(x):1 as $x | id([$x, x, x]); def g(x): 100 as $x | f($x,$x+x); g($x)
"more testing"
[1,100,2100.0,100,2100.0]

# test def f($a) syntax
def x(a;b): a as $a | b as $b | $a + $b; def y($a;$b): $a + $b; def check(a;b): [x(a;b)] == [y(a;b)]; check(.[];.[]*2)
[1,2,3]
true

# test backtracking through function calls and returns
# this test is *evil*
[[20,10][1,0] as $x | def f: (100,200) as $y | def g: [$x + $y, .]; . + $x | g; f[0] | [f][0][1] | f]
999999999
[[110.0, 130.0], [210.0, 130.0], [110.0, 230.0], [210.0, 230.0], [120.0, 160.0], [220.0, 160.0], [120.0, 260.0], [220.0, 260.0]]

# test recursion
def fac: if . == 1 then 1 else . * (. - 1 | fac) end; [.[] | fac]
[1,2,3,4]
[1,2,6,24]

# test stack overflow and reallocation
# this test is disabled for now, it takes a realllllly long time.
# def f: if length > 1000 then . else .+[1]|f end; f | length
# []
# 1001

reduce .[] as $x (0; . + $x)
[1,2,4]
7

reduce .[] as [$i, {j:$j}] (0; . + $i - $j)
[[2,{"j":1}], [5,{"j":3}], [6,{"j":4}]]
5

reduce [[1,2,10], [3,4,10]][] as [$i,$j] (0; . + $i * $j)
null
14

# This, while useless, should still compile.
reduce . as $n (.; .)
null
null

# Destructuring
. as {$a, b: [$c, {$d}]} | [$a, $c, $d]
{"a":1, "b":[2,{"d":3}]}
[1,2,3]

. as {$a, $b:[$c, $d]}| [$a, $b, $c, $d]
{"a":1, "b":[2,{"d":3}]}
[1,[2,{"d":3}],2,{"d":3}]

# Destructuring with alternation
.[] | . as {$a, b: [$c, {$d}]} ?// [$a, {$b}, $e] ?// $f | [$a, $b, $c, $d, $e, $f]
[{"a":1, "b":[2,{"d":3}]}, [4, {"b":5, "c":6}, 7, 8, 9], "foo"]
[1, null, 2, 3, null, null]
[4, 5, null, null, 7, null]
[null, null, null, null, null, "foo"]

# Destructuring DUP/POP issues
.[] | . as {a:$a} ?// {a:$a} ?// {a:$a} | $a
[[3],[4],[5],6]
# Runtime error: "jq: Cannot index array with string \"c\""

.[] as {a:$a} ?// {a:$a} ?// {a:$a} | $a
[[3],[4],[5],6]
# Runtime error: "jq: Cannot index array with string \"c\""

[[3],[4],[5],6][] | . as {a:$a} ?// {a:$a} ?// {a:$a} | $a
null
# Runtime error: "jq: Cannot index array with string \"c\""

[[3],[4],[5],6] | .[] as {a:$a} ?// {a:$a} ?// {a:$a} | $a
null
# Runtime error: "jq: Cannot index array with string \"c\""

.[] | . as {a:$a} ?// {a:$a} ?// $a | $a
[[3],[4],[5],6]
[3]
[4]
[5]
6

.[] as {a:$a} ?// {a:$a} ?// $a | $a
[[3],[4],[5],6]
[3]
[4]
[5]
6

[[3],[4],[5],6][] | . as {a:$a} ?// {a:$a} ?// $a | $a
null
[3]
[4]
[5]
6

[[3],[4],[5],6] | .[] as {a:$a} ?// {a:$a} ?// $a | $a
null
[3]
[4]
[5]
6

.[] | . as {a:$a} ?// $a ?// {a:$a} | $a
[[3],[4],[5],6]
[3]
[4]
[5]
6

.[] as {a:$a} ?// $a ?// {a:$a} | $a
[[3],[4],[5],6]
[3]
[4]
[5]
6

[[3],[4],[5],6][] | . as {a:$a} ?// $a ?// {a:$a} | $a
null
[3]
[4]
[5]
6

[[3],[4],[5],6] | .[] as {a:$a} ?// $a ?// {a:$a} | $a
null
[3]
[4]
[5]
6

.[] | . as $a ?// {a:$a} ?// {a:$a} | $a
[[3],[4],[5],6]
[3]
[4]
[5]
6

.[] as $a ?// {a:$a} ?// {a:$a} | $a
[[3],[4],[5],6]
[3]
[4]
[5]
6

[[3],[4],[5],6][] | . as $a ?// {a:$a} ?// {a:$a} | $a
null
[3]
[4]
[5]
6

[[3],[4],[5],6] | .[] as $a ?// {a:$a} ?// {a:$a} | $a
null
[3]
[4]
[5]
6

. as $dot|any($dot[];not)
[1,2,3,4,true,false,1,2,3,4,5]
true

. as $dot|any($dot[];not)
[1,2,3,4,true]
false

. as $dot|all($dot[];.)
[1,2,3,4,true,false,1,2,3,4,5]
false

. as $dot|all($dot[];.)
[1,2,3,4,true]
true

# Check short-circuiting
any(true, error; .)
"badness"
true

all(false, error; .)
"badness"
false

any(not)
[]
false

all(not)
[]
true

any(not)
[false]
true

all(not)
[false]
true

[any,all]
[]
[false,true]

[any,all]
[true]
[true,true]

[any,all]
[false]
[false,false]

[any,all]
[true,false]
[true,false]

[any,all]
[null,null,true]
[true,false]

#
# Paths
#

path(.foo[0,1])
null
["foo", 0]
["foo", 1]

path(.[] | select(.>3))
[1,5,3]
[1]

path(.)
42
[]

try path(.a | map(select(.b == 0))) catch .
{"a":[{"b":0}]}
"Invalid path expression with result [{\"b\":0}]"

try path(.a | map(select(.b == 0)) | .[0]) catch .
{"a":[{"b":0}]}
"Invalid path expression near attempt to access element 0 of [{\"b\":0}]"

try path(.a | map(select(.b == 0)) | .c) catch .
{"a":[{"b":0}]}
"Invalid path expression near attempt to access element \"c\" of [{\"b\":0}]"

try path(.a | map(select(.b == 0)) | .[]) catch .
{"a":[{"b":0}]}
"Invalid path expression near attempt to iterate through [{\"b\":0}]"

path(.a[path(.b)[0]])
{"a":{"b":0}}
["a","b"]

[paths]
[1,[[],{"a":2}]]
[[0],[1],[1,0],[1,1],[1,1,"a"]]

["foo",1] as $p | getpath($p), setpath($p; 20), delpaths([$p])
{"bar": 42, "foo": ["a", "b", "c", "d"]}
"b"
{"bar": 42, "foo": ["a", 20, "c", "d"]}
{"bar": 42, "foo": ["a", "c", "d"]}

map(getpath([2])), map(setpath([2]; 42)), map(delpaths([[2]]))
[[0], [0,1], [0,1,2]]
[null, null, 2]
[[0,null,42], [0,1,42], [0,1,42]]
[[0], [0,1], [0,1]]

map(delpaths([[0,"foo"]]))
[[{"foo":2, "x":1}], [{"bar":2}]]
[[{"x":1}], [{"bar":2}]]

["foo",1] as $p | getpath($p), setpath($p; 20), delpaths([$p])
{"bar":false}
null
{"bar":false, "foo": [null, 20]}
{"bar":false}

delpaths([[-200]])
[1,2,3]
[1,2,3]

try delpaths(0) catch .
{}
"Paths must be specified as an array"

del(.), del(empty), del((.foo,.bar,.baz) | .[2,3,0]), del(.foo[0], .bar[0], .foo, .baz.bar[0].x)
{"foo": [0,1,2,3,4], "bar": [0,1]}
null
{"foo": [0,1,2,3,4], "bar": [0,1]}
{"foo": [1,4], "bar": [1]}
{"bar": [1]}

del(.[1], .[-6], .[2], .[-3:9])
[0, 1, 2, 3, 4, 5, 6, 7, 8, 9]
[0, 3, 5, 6, 9]

# negative index
setpath([-1]; 1)
[0]
[1]

pick(.a.b.c)
null
{"a":{"b":{"c":null}}}

pick(first)
[1,2]
[1]

pick(first|first)
[[10,20],30]
[[10]]

pick(last)
[[10,20],30]
[null,30]

#
# Assignment
#
.message = "goodbye"
{"message": "hello"}
{"message": "goodbye"}

.foo = .bar
{"bar":42}
{"foo":42, "bar":42}

.foo |= .+1
{"foo": 42}
{"foo": 43}

.[] += 2, .[] *= 2, .[] -= 2, .[] /= 2, .[] %=2
[1,3,5]
[3,5,7]
[2,6,10]
[-1,1,3]
[0.5, 1.5, 2.5]
[1,1,1]

[.[] % 7]
[-7,-6,-5,-4,-3,-2,-1,0,1,2,3,4,5,6,7]
[0,-6,-5,-4,-3,-2,-1,0,1,2,3,4,5,6,0]

.foo += .foo
{"foo":2}
{"foo":4}

.[0].a |= {"old":., "new":(.+1)}
[{"a":1,"b":2}]
[{"a":{"old":1, "new":2},"b":2}]

def inc(x): x |= .+1; inc(.[].a)
[{"a":1,"b":2},{"a":2,"b":4},{"a":7,"b":8}]
[{"a":2,"b":2},{"a":3,"b":4},{"a":8,"b":8}]

# #1358, getpath/1 should work in path expressions
.[] | try (getpath(["a",0,"b"]) |= 5) catch .
[null,{"b":0},{"a":0},{"a":null},{"a":[0,1]},{"a":{"b":1}},{"a":[{}]},{"a":[{"c":3}]}]
{"a":[{"b":5}]}
{"b":0,"a":[{"b":5}]}
"Cannot index number with number"
{"a":[{"b":5}]}
"Cannot index number with string \"b\""
"Cannot index object with number"
{"a":[{"b":5}]}
{"a":[{"c":3,"b":5}]}

# #2051, deletion using assigning empty against arrays
(.[] | select(. >= 2)) |= empty
[1,5,3,0,7]
[1,0]

.[] |= select(. % 2 == 0)
[0,1,2,3,4,5]
[0,2,4]

.foo[1,4,2,3] |= empty
{"foo":[0,1,2,3,4,5]}
{"foo":[0,5]}

.[2][3] = 1
[4]
[4, null, [null, null, null, 1]]

.foo[2].bar = 1
{"foo":[11], "bar":42}
{"foo":[11,null,{"bar":1}], "bar":42}

try ((map(select(.a == 1))[].b) = 10) catch .
[{"a":0},{"a":1}]
"Invalid path expression near attempt to iterate through [{\"a\":1}]"

try ((map(select(.a == 1))[].a) |= .+1) catch .
[{"a":0},{"a":1}]
"Invalid path expression near attempt to iterate through [{\"a\":1}]"

def x: .[1,2]; x=10
[0,1,2]
[0,10,10]

try (def x: reverse; x=10) catch .
[0,1,2]
"Invalid path expression with result [2,1,0]"

.[] = 1
[1,null,Infinity,-Infinity,NaN,-NaN]
[1,1,1,1,1,1]

#
# Conditionals
#

[.[] | if .foo then "yep" else "nope" end]
[{"foo":0},{"foo":1},{"foo":[]},{"foo":true},{"foo":false},{"foo":null},{"foo":"foo"},{}]
["yep","yep","yep","yep","nope","nope","yep","nope"]

[.[] | if .baz then "strange" elif .foo then "yep" else "nope" end]
[{"foo":0},{"foo":1},{"foo":[]},{"foo":true},{"foo":false},{"foo":null},{"foo":"foo"},{}]
["yep","yep","yep","yep","nope","nope","yep","nope"]

[if 1,null,2 then 3 else 4 end]
null
[3,4,3]

[if empty then 3 else 4 end]
null
[]

[if 1 then 3,4 else 5 end]
null
[3,4]

[if null then 3 else 5,6 end]
null
[5,6]

[if true then 3 end]
7
[3]

[if false then 3 end]
7
[7]

[if false then 3 else . end]
7
[7]

[if false then 3 elif false then 4 end]
7
[7]

[if false then 3 elif false then 4 else . end]
7
[7]

[.[] | [.foo[] // .bar]]
[{"foo":[1,2], "bar": 42}, {"foo":[1], "bar": null}, {"foo":[null,false,3], "bar": 18}, {"foo":[], "bar":42}, {"foo": [null,false,null], "bar": 41}]
[[1,2], [1], [3], [42], [41]]

.[] //= .[0]
["hello",true,false,[false],null]
["hello",true,"hello",[false],"hello"]

.[] | [.[0] and .[1], .[0] or .[1]]
[[true,[]], [false,1], [42,null], [null,false]]
[true,true]
[false,true]
[false,true]
[false,false]

[.[] | not]
[1,0,false,null,true,"hello"]
[false,false,true,true,false,false]

# Check numeric comparison binops
[10 > 0, 10 > 10, 10 > 20, 10 < 0, 10 < 10, 10 < 20]
{}
[true,false,false,false,false,true]

[10 >= 0, 10 >= 10, 10 >= 20, 10 <= 0, 10 <= 10, 10 <= 20]
{}
[true,true,false,false,true,true]

# And some in/equality tests
[ 10 == 10, 10 != 10, 10 != 11, 10 == 11]
{}
[true,false,true,false]

["hello" == "hello", "hello" != "hello", "hello" == "world", "hello" != "world" ]
{}
[true,false,false,true]

[[1,2,3] == [1,2,3], [1,2,3] != [1,2,3], [1,2,3] == [4,5,6], [1,2,3] != [4,5,6]]
{}
[true,false,false,true]

[{"foo":42} == {"foo":42},{"foo":42} != {"foo":42}, {"foo":42} != {"bar":42}, {"foo":42} == {"bar":42}]
{}
[true,false,true,false]

# ugly complicated thing
[{"foo":[1,2,{"bar":18},"world"]} == {"foo":[1,2,{"bar":18},"world"]},{"foo":[1,2,{"bar":18},"world"]} == {"foo":[1,2,{"bar":19},"world"]}]
{}
[true,false]

# containment operator
[("foo" | contains("foo")), ("foobar" | contains("foo")), ("foo" | contains("foobar"))]
{}
[true, true, false]

# containment operator (embedded NULs!)
[contains(""), contains("\u0000")]
"\u0000"
[true, true]

[contains(""), contains("a"), contains("ab"), contains("c"), contains("d")]
"ab\u0000cd"
[true, true, true, true, true]

[contains("cd"), contains("b\u0000"), contains("ab\u0000")]
"ab\u0000cd"
[true, true, true]

[contains("b\u0000c"), contains("b\u0000cd"), contains("b\u0000cd")]
"ab\u0000cd"
[true, true, true]

[contains("@"), contains("\u0000@"), contains("\u0000what")]
"ab\u0000cd"
[false, false, false]


# Try/catch and general `?` operator
[.[]|try if . == 0 then error("foo") elif . == 1 then .a elif . == 2 then empty else . end catch .]
[0,1,2,3]
["foo","Cannot index number with string \"a\"",3]

[.[]|(.a, .a)?]
[null,true,{"a":1}]
[null,null,1,1]

[[.[]|[.a,.a]]?]
[null,true,{"a":1}]
[]

try error("\($__loc__)") catch .
null
"{\"file\":\"<top-level>\",\"line\":1}"

# string operations
[.[]|startswith("foo")]
["fo", "foo", "barfoo", "foobar", "barfoob"]
[false, true, false, true, false]

[.[]|endswith("foo")]
["fo", "foo", "barfoo", "foobar", "barfoob"]
[false, true, true, false, false]

[.[] | split(", ")]
["a,b, c, d, e,f",", a,b, c, d, e,f, "]
[["a,b","c","d","e,f"],["","a,b","c","d","e,f",""]]

split("")
"abc"
["a","b","c"]

[.[]|ltrimstr("foo")]
["fo", "foo", "barfoo", "foobar", "afoo"]
["fo","","barfoo","bar","afoo"]

[.[]|rtrimstr("foo")]
["fo", "foo", "barfoo", "foobar", "foob"]
["fo","","bar","foobar","foob"]

[(index(","), rindex(",")), indices(",")]
"a,bc,def,ghij,klmno"
[1,13,[1,4,8,13]]

[ index("aba"), rindex("aba"), indices("aba") ]
"xababababax"
[1,7,[1,3,5,7]]

indices(1)
[0,1,1,2,3,4,1,5]
[1,2,6]

indices([1,2])
[0,1,2,3,1,4,2,5,1,2,6,7]
[1,8]

indices([1,2])
[1]
[]

indices(", ")
"a,b, cd,e, fgh, ijkl"
[3,9,14]

[.[]|split(",")]
["a, bc, def, ghij, jklmn, a,b, c,d, e,f", "a,b,c,d, e,f,g,h"]
[["a"," bc"," def"," ghij"," jklmn"," a","b"," c","d"," e","f"],["a","b","c","d"," e","f","g","h"]]

[.[]|split(", ")]
["a, bc, def, ghij, jklmn, a,b, c,d, e,f", "a,b,c,d, e,f,g,h"]
[["a","bc","def","ghij","jklmn","a,b","c,d","e,f"],["a,b,c,d","e,f,g,h"]]

[.[] * 3]
["a", "ab", "abc"]
["aaa", "ababab", "abcabcabc"]

[.[] * "abc"]
[-1.0, -0.5, 0.0, 0.5, 1.0, 1.5, 3.7, 10.0]
[null,null,"","","abc","abc","abcabcabc","abcabcabcabcabcabcabcabcabcabc"]

[. * (nan,-nan)]
"abc"
[null,null]

[.[] / ","]
["a, bc, def, ghij, jklmn, a,b, c,d, e,f", "a,b,c,d, e,f,g,h"]
[["a"," bc"," def"," ghij"," jklmn"," a","b"," c","d"," e","f"],["a","b","c","d"," e","f","g","h"]]

[.[] / ", "]
["a, bc, def, ghij, jklmn, a,b, c,d, e,f", "a,b,c,d, e,f,g,h"]
[["a","bc","def","ghij","jklmn","a,b","c,d","e,f"],["a,b,c,d","e,f,g,h"]]

map(.[1] as $needle | .[0] | contains($needle))
[[[],[]], [[1,2,3], [1,2]], [[1,2,3], [3,1]], [[1,2,3], [4]], [[1,2,3], [1,4]]]
[true, true, true, false, false]

map(.[1] as $needle | .[0] | contains($needle))
[[["foobar", "foobaz"], ["baz", "bar"]], [["foobar", "foobaz"], ["foo"]], [["foobar", "foobaz"], ["blap"]]]
[true, true, false]

[({foo: 12, bar:13} | contains({foo: 12})), ({foo: 12} | contains({})), ({foo: 12, bar:13} | contains({baz:14}))]
{}
[true, true, false]

{foo: {baz: 12, blap: {bar: 13}}, bar: 14} | contains({bar: 14, foo: {blap: {}}})
{}
true

{foo: {baz: 12, blap: {bar: 13}}, bar: 14} | contains({bar: 14, foo: {blap: {bar: 14}}})
{}
false

sort
[42,[2,5,3,11],10,{"a":42,"b":2},{"a":42},true,2,[2,6],"hello",null,[2,5,6],{"a":[],"b":1},"abc","ab",[3,10],{},false,"abcd",null]
[null,null,false,true,2,10,42,"ab","abc","abcd","hello",[2,5,3,11],[2,5,6],[2,6],[3,10],{},{"a":42},{"a":42,"b":2},{"a":[],"b":1}]

(sort_by(.b) | sort_by(.a)), sort_by(.a, .b), sort_by(.b, .c), group_by(.b), group_by(.a + .b - .c == 2)
[{"a": 1, "b": 4, "c": 14}, {"a": 4, "b": 1, "c": 3}, {"a": 1, "b": 4, "c": 3}, {"a": 0, "b": 2, "c": 43}]
[{"a": 0, "b": 2, "c": 43}, {"a": 1, "b": 4, "c": 14}, {"a": 1, "b": 4, "c": 3}, {"a": 4, "b": 1, "c": 3}]
[{"a": 0, "b": 2, "c": 43}, {"a": 1, "b": 4, "c": 14}, {"a": 1, "b": 4, "c": 3}, {"a": 4, "b": 1, "c": 3}]
[{"a": 4, "b": 1, "c": 3}, {"a": 0, "b": 2, "c": 43}, {"a": 1, "b": 4, "c": 3}, {"a": 1, "b": 4, "c": 14}]
[[{"a": 4, "b": 1, "c": 3}], [{"a": 0, "b": 2, "c": 43}], [{"a": 1, "b": 4, "c": 14}, {"a": 1, "b": 4, "c": 3}]]
[[{"a": 1, "b": 4, "c": 14}, {"a": 0, "b": 2, "c": 43}], [{"a": 4, "b": 1, "c": 3}, {"a": 1, "b": 4, "c": 3}]]

unique
[1,2,5,3,5,3,1,3]
[1,2,3,5]

unique
[]
[]

[min, max, min_by(.[1]), max_by(.[1]), min_by(.[2]), max_by(.[2])]
[[4,2,"a"],[3,1,"a"],[2,4,"a"],[1,3,"a"]]
[[1,3,"a"],[4,2,"a"],[3,1,"a"],[2,4,"a"],[4,2,"a"],[1,3,"a"]]

[min,max,min_by(.),max_by(.)]
[]
[null,null,null,null]

.foo[.baz]
{"foo":{"bar":4},"baz":"bar"}
4

.[] | .error = "no, it's OK"
[{"error":true}]
{"error": "no, it's OK"}

[{a:1}] | .[] | .a=999
null
{"a": 999}

to_entries
{"a": 1, "b": 2}
[{"key":"a", "value":1}, {"key":"b", "value":2}]

from_entries
[{"key":"a", "value":1}, {"Key":"b", "Value":2}, {"name":"c", "value":3}, {"Name":"d", "Value":4}]
{"a": 1, "b": 2, "c": 3, "d": 4}

with_entries(.key |= "KEY_" + .)
{"a": 1, "b": 2}
{"KEY_a": 1, "KEY_b": 2}

map(has("foo"))
[{"foo": 42}, {}]
[true, false]

map(has(2))
[[0,1], ["a","b","c"]]
[false, true]

has(nan)
[0,1,2]
false

keys
[42,3,35]
[0,1,2]

[][.]
1000000000000000000
null

map([1,2][0:.])
[-1, 1, 2, 3, 1000000000000000000]
[[1], [1], [1,2], [1,2], [1,2]]

# Test recursive object merge

{"k": {"a": 1, "b": 2}} * .
{"k": {"a": 0,"c": 3}}
{"k": {"a": 0, "b": 2, "c": 3}}

{"k": {"a": 1, "b": 2}, "hello": {"x": 1}} * .
{"k": {"a": 0,"c": 3}, "hello": 1}
{"k": {"a": 0, "b": 2, "c": 3}, "hello": 1}

{"k": {"a": 1, "b": 2}, "hello": 1} * .
{"k": {"a": 0,"c": 3}, "hello": {"x": 1}}
{"k": {"a": 0, "b": 2, "c": 3}, "hello": {"x": 1}}

{"a": {"b": 1}, "c": {"d": 2}, "e": 5} * .
{"a": {"b": 2}, "c": {"d": 3, "f": 9}}
{"a": {"b": 2}, "c": {"d": 3, "f": 9}, "e": 5}

[.[]|arrays]
[1,2,"foo",[],[3,[]],{},true,false,null]
[[],[3,[]]]

[.[]|objects]
[1,2,"foo",[],[3,[]],{},true,false,null]
[{}]

[.[]|iterables]
[1,2,"foo",[],[3,[]],{},true,false,null]
[[],[3,[]],{}]

[.[]|scalars]
[1,2,"foo",[],[3,[]],{},true,false,null]
[1,2,"foo",true,false,null]

[.[]|values]
[1,2,"foo",[],[3,[]],{},true,false,null]
[1,2,"foo",[],[3,[]],{},true,false]

[.[]|booleans]
[1,2,"foo",[],[3,[]],{},true,false,null]
[true,false]

[.[]|nulls]
[1,2,"foo",[],[3,[]],{},true,false,null]
[null]

flatten
[0, [1], [[2]], [[[3]]]]
[0, 1, 2, 3]

flatten(0)
[0, [1], [[2]], [[[3]]]]
[0, [1], [[2]], [[[3]]]]

flatten(2)
[0, [1], [[2]], [[[3]]]]
[0, 1, 2, [3]]

flatten(2)
[0, [1, [2]], [1, [[3], 2]]]
[0, 1, 2, 1, [3], 2]

try flatten(-1) catch .
[0, [1], [[2]], [[[3]]]]
"flatten depth must not be negative"

transpose
[[1], [2,3]]
[[1,2],[null,3]]

ascii_upcase
"useful but not for é"
"USEFUL BUT NOT FOR é"

bsearch(0,2,4)
[1,2,3]
-1
1
-4

# strptime tests are in optional.test

strftime("%Y-%m-%dT%H:%M:%SZ")
[2015,2,5,23,51,47,4,63]
"2015-03-05T23:51:47Z"

strftime("%A, %B %d, %Y")
1435677542.822351
"Tuesday, June 30, 2015"

gmtime
1425599507
[2015,2,5,23,51,47,4,63]

# module system
import "a" as foo; import "b" as bar; def fooa: foo::a; [fooa, bar::a, bar::b, foo::a]
null
["a","b","c","a"]

import "c" as foo; [foo::a, foo::c]
null
[0,"acmehbah"]

include "c"; [a, c]
null
[0,"acmehbah"]

import "data" as $e; import "data" as $d; [$d[].this,$e[].that,$d::d[].this,$e::e[].that]|join(";")
null
"is a test;is too;is a test;is too"

include "shadow1"; e
null
2

include "shadow1"; include "shadow2"; e
null
3

import "shadow1" as f; import "shadow2" as f; import "shadow1" as e; [e::e, f::e]
null
[2,3]

%%FAIL
module (.+1); 0
jq: error: Module metadata must be constant at <top-level>, line 1:

%%FAIL
module []; 0
jq: error: Module metadata must be an object at <top-level>, line 1:

%%FAIL
include "a" (.+1); 0
jq: error: Module metadata must be constant at <top-level>, line 1:

%%FAIL
include "a" []; 0
jq: error: Module metadata must be an object at <top-level>, line 1:

%%FAIL
include "\ "; 0
jq: error: Invalid escape at line 1, column 4 (while parsing '"\ "') at <top-level>, line 1:

%%FAIL
include "\(a)"; 0
jq: error: Import path must be constant at <top-level>, line 1:

modulemeta
"c"
{"whatever":null,"deps":[{"as":"foo","is_data":false,"relpath":"a"},{"search":"./","as":"d","is_data":false,"relpath":"d"},{"search":"./","as":"d2","is_data":false,"relpath":"d"},{"search":"./../lib/jq","as":"e","is_data":false,"relpath":"e"},{"search":"./../lib/jq","as":"f","is_data":false,"relpath":"f"},{"as":"d","is_data":true,"relpath":"data"}]}

modulemeta | .deps |= length
"c"
{"whatever":null,"deps":6}

%%FAIL IGNORE MSG
import "syntaxerror" as e; .
jq: error: syntax error, unexpected ';', expecting $end (Unix shell quoting issues?) at /home/nico/ws/jq/tests/modules/syntaxerror/syntaxerror.jq, line 1:

%%FAIL IGNORE MSG
%::wat
jq: error: syntax error, unexpected '%', expecting $end (Unix shell quoting issues?) at <top-level>, line 1:

import "test_bind_order" as check; check::check
null
true

try -. catch .
"very-long-string"
"string (\"very-long-...) cannot be negated"

join(",")
["1",2,true,false,3.4]
"1,2,true,false,3.4"

.[] | join(",")
[[], [null], [null,null], [null,null,null]]
""
""
","
",,"

.[] | join(",")
[["a",null], [null,"a"]]
"a,"
",a"

try join(",") catch .
["1","2",{"a":{"b":{"c":33}}}]
"string (\"1,2,\") and object ({\"a\":{\"b\":{...) cannot be added"

try join(",") catch .
["1","2",[3,4,5]]
"string (\"1,2,\") and array ([3,4,5]) cannot be added"

{if:0,and:1,or:2,then:3,else:4,elif:5,end:6,as:7,def:8,reduce:9,foreach:10,try:11,catch:12,label:13,import:14,include:15,module:16}
null
{"if":0,"and":1,"or":2,"then":3,"else":4,"elif":5,"end":6,"as":7,"def":8,"reduce":9,"foreach":10,"try":11,"catch":12,"label":13,"import":14,"include":15,"module":16}

try (1/.) catch .
0
"number (1) and number (0) cannot be divided because the divisor is zero"

0/0, (0 as $x | $x/0) | isnan
0
true
true

try (1%.) catch .
0
"number (1) and number (0) cannot be divided (remainder) because the divisor is zero"

%%FAIL
1/0
jq: error: Division by zero? at <top-level>, line 1:

# Basic numbers tests: integers, powers of two
[range(-52;52;1)] as $powers | [$powers[]|pow(2;.)|log2|round] == $powers
null
true

[range(-99/2;99/2;1)] as $orig | [$orig[]|pow(2;.)|log2] as $back | ($orig|keys)[]|. as $k | (($orig|.[$k])-($back|.[$k]))|if . < 0 then . * -1 else . end|select(.>.00005)
null

%%FAIL IGNORE MSG
}
jq: error: syntax error, unexpected INVALID_CHARACTER, expecting $end (Unix shell quoting issues?) at <top-level>, line 1:

(.[{}] = 0)?
null

INDEX(range(5)|[., "foo\(.)"]; .[0])
null
{"0":[0,"foo0"],"1":[1,"foo1"],"2":[2,"foo2"],"3":[3,"foo3"],"4":[4,"foo4"]}

JOIN({"0":[0,"abc"],"1":[1,"bcd"],"2":[2,"def"],"3":[3,"efg"],"4":[4,"fgh"]}; .[0]|tostring)
[[5,"foo"],[3,"bar"],[1,"foobar"]]
[[[5,"foo"],null],[[3,"bar"],[3,"efg"]],[[1,"foobar"],[1,"bcd"]]]

range(5;10)|IN(range(10))
null
true
true
true
true
true

range(5;13)|IN(range(0;10;3))
null
false
true
false
false
true
false
false
false

range(10;12)|IN(range(10))
null
false
false

IN(range(10;20); range(10))
null
false

IN(range(5;20); range(10))
null
true

# Regression test for #1347
(.a as $x | .b) = "b"
{"a":null,"b":null}
{"a":null,"b":"b"}

# Regression test for #1368
(.. | select(type == "object" and has("b") and (.b | type) == "array")|.b) |= .[0]
{"a": {"b": [1, {"b": 3}]}}
{"a": {"b": 1}}

isempty(empty)
null
true

isempty(range(3))
null
false

isempty(1,error("foo"))
null
false

# Regression test for #1815
index("")
""
null

# check that dead code removal occurs after builtin it generation
builtins|length > 10
null
true

"-1"|IN(builtins[] / "/"|.[1])
null
false

all(builtins[] / "/"; .[1]|tonumber >= 0)
null
true

builtins|any(.[:1] == "_")
null
false

## Test ability to use keywords (uncomment after eval is pushed)
#(.[] as $kw | "\"{\($kw)} as $\($kw) | $\($kw) | {$\($kw)} | {\($kw):.\($kw)}\""|eval|empty),null
#["as","def","module","import","include","if","then","else","elif","end","reduce","foreach","and","or","try","catch","label","break","__loc__"]
#null
#
#(.[] as $kw | "\"def f($\($kw)): $\($kw); f(.)\""|eval|empty),null
#["as","def","module","import","include","if","then","else","elif","end","reduce","foreach","and","or","try","catch","label","break","__loc__"]
#null


#
# Tests to cover the new toliteral number functionality
# For an example see #1652 and other linked issues
#

# We are backward and sanity compatible

map(. == 1)
[1, 1.0, 1.000, 100e-2, 1e+0, 0.0001e4]
[true, true, true, true, true, true]

# When no arithmetic is involved jq should preserve the literal value

.[0] | tostring
[13911860366432393]
"13911860366432393"

.x | tojson
{"x":13911860366432393}
"13911860366432393"

13911860366432393 == 13911860366432392
null
false


# Applying arithmetic to the value will truncate the result to double

. - 10
13911860366432393
13911860366432382

.[0] - 10
[13911860366432393]
13911860366432382

.x - 10
{"x":13911860366432393}
13911860366432382

. |= try . catch .
1
1


# Using a keyword as variable/label name

123 as $label | $label
null
123

[ label $if | range(10) | ., (select(. == 5) | break $if) ]
null
[0,1,2,3,4,5]

reduce .[] as $then (4 as $else | $else; . as $elif | . + $then * $elif)
[1,2,3]
96

1 as $foreach | 2 as $and | 3 as $or | { $foreach, $and, $or, a }
{"a":4,"b":5}
{"foreach":1,"and":2,"or":3,"a":4}

[ foreach .[] as $try (1 as $catch | $catch - 1; . + $try; .) ]
[10,9,8,7]
[10,19,27,34]


# { $__loc__ } works

{ a, $__loc__, c }
{"a":[1,2,3],"b":"foo","c":{"hi":"hey"}}
{"a":[1,2,3],"__loc__":{"file":"<top-level>","line":1},"c":{"hi":"hey"}}


# nan is parsed as a valid NaN value from JSON

fromjson | isnan
"nan"
true

tojson | fromjson
{"a":nan}
{"a":null}

<<<<<<< HEAD
# input and inputs
[input?]
null
[]

[inputs]
null
[]

# debug should emit its input
debug
1
1

debug(.,.)
1
1
=======

# calling input/1 in a test doesn't crash jq

try input catch .
null
"break"
>>>>>>> e79335e3
<|MERGE_RESOLUTION|>--- conflicted
+++ resolved
@@ -1840,8 +1840,13 @@
 {"a":nan}
 {"a":null}
 
-<<<<<<< HEAD
-# input and inputs
+## input and inputs
+# calling input/1 in a test doesn't crash jq
+
+try input catch .
+null
+"break"
+
 [input?]
 null
 []
@@ -1857,12 +1862,4 @@
 
 debug(.,.)
 1
-1
-=======
-
-# calling input/1 in a test doesn't crash jq
-
-try input catch .
-null
-"break"
->>>>>>> e79335e3
+1