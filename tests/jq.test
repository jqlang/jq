--- conflicted
+++ resolved
@@ -1743,7 +1743,6 @@
 . |= try . catch .
 1
 1
-<<<<<<< HEAD
 
 downcase
 "ǄIǄA"
@@ -1752,5 +1751,3 @@
 upcase
 "ǆiǆa"
 "ǄIǄA"
-=======
->>>>>>> c077b95b
