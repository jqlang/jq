#include <assert.h>
#include <stdio.h>
#include <string.h>
#include <stdlib.h>
#include "jv.h"
#include "execute.h"

static void jv_test();
static void run_jq_tests();


<<<<<<< HEAD
int jq_testsuite(int argc, char* argv[]) {
=======
int main(int argc, char* argv[]) {
  FILE* testdata;

>>>>>>> dc4d3d8c
  jv_test();
  if (argc == 1) {
    testdata = fopen("testdata", "r");
    if ( NULL == testdata )
    {
      /* in an autoconf distcheck, the binary file will be in a _build subdirectory */
      testdata = fopen("../testdata", "r");
      if ( NULL == testdata )
      {
        fprintf(stderr, "Could not find testdata file\n");
        exit(1);
      }
    }

  } else if (argc == 2) {
    if (!strcmp(argv[1], "-")) {
      testdata = stdin;
    } else {
      testdata = fopen(argv[1], "r");
    }
  } else {
    printf("usage: %s OR cat testdata | %s - OR %s testdata\n", argv[0], argv[0], argv[0]);
    return 127;
  }
  run_jq_tests(testdata);
  if (testdata != stdin) fclose(testdata);
  return 0;
}




static int skipline(const char* buf) {
  int p = 0;
  while (buf[p] == ' ' || buf[p] == '\t') p++;
  if (buf[p] == '#' || buf[p] == '\n' || buf[p] == 0) return 1;
  return 0;
}

static void run_jq_tests(FILE *testdata) {
  char buf[4096];
  int tests = 0, passed = 0, invalid = 0;
  jq_state *jq = NULL;

  while (1) {
    if (!fgets(buf, sizeof(buf), testdata)) break;
    if (skipline(buf)) continue;
    if (buf[strlen(buf)-1] == '\n') buf[strlen(buf)-1] = 0;
    printf("Testing %s\n", buf);
    int pass = 1;
    tests++;
    struct bytecode* bc = jq_compile(buf);
    if (!bc) {invalid++; continue;}
    printf("Disassembly:\n");
    dump_disassembly(2, bc);
    printf("\n");
    fgets(buf, sizeof(buf), testdata);
    jv input = jv_parse(buf);
    if (!jv_is_valid(input)){ invalid++; continue; }
    jq_init(bc, input, &jq, JQ_DEBUG_TRACE);

    while (fgets(buf, sizeof(buf), testdata)) {
      if (skipline(buf)) break;
      jv expected = jv_parse(buf);
      if (!jv_is_valid(expected)){ invalid++; continue; }
      jv actual = jq_next(jq);
      if (!jv_is_valid(actual)) {
        jv_free(actual);
        printf("*** Insufficient results\n");
        pass = 0;
        break;
      } else if (!jv_equal(jv_copy(expected), jv_copy(actual))) {
        printf("*** Expected ");
        jv_dump(jv_copy(expected), 0);
        printf(", but got ");
        jv_dump(jv_copy(actual), 0);
        printf("\n");
        pass = 0;
      }
      jv as_string = jv_dump_string(jv_copy(expected), rand() & ~JV_PRINT_COLOUR);
      jv reparsed = jv_parse_sized(jv_string_value(as_string), jv_string_length(jv_copy(as_string)));
      assert(jv_equal(jv_copy(expected), jv_copy(reparsed)));
      jv_free(as_string);
      jv_free(reparsed);
      jv_free(expected);
      jv_free(actual);
    }
    if (pass) {
      jv extra = jq_next(jq);
      if (jv_is_valid(extra)) {
        printf("*** Superfluous result: ");
        jv_dump(extra, 0);
        printf("\n");
        pass = 0;
      } else {
        jv_free(extra);
      }
    }
    jq_teardown(&jq);
    bytecode_free(bc);
    passed+=pass;
  }
  printf("%d of %d tests passed (%d malformed)\n", passed,tests,invalid);
  if (passed != tests) exit(1);
}


static void jv_test() {
  /// Arrays and numbers
  {
    jv a = jv_array();
    assert(jv_get_kind(a) == JV_KIND_ARRAY);
    assert(jv_array_length(jv_copy(a)) == 0);
    assert(jv_array_length(jv_copy(a)) == 0);
  
    a = jv_array_append(a, jv_number(42));
    assert(jv_array_length(jv_copy(a)) == 1);
    assert(jv_number_value(jv_array_get(jv_copy(a), 0)) == 42);

    jv a2 = jv_array_append(jv_array(), jv_number(42));
    assert(jv_equal(jv_copy(a), jv_copy(a)));
    assert(jv_equal(jv_copy(a2), jv_copy(a2)));
    assert(jv_equal(jv_copy(a), jv_copy(a2)));
    assert(jv_equal(jv_copy(a2), jv_copy(a)));
    jv_free(a2);

    a2 = jv_array_append(jv_array(), jv_number(19));
    assert(!jv_equal(jv_copy(a), jv_copy(a2)));
    assert(!jv_equal(jv_copy(a2), jv_copy(a)));
    jv_free(a2);


    assert(a.val.complex.ptr->count == 1);
    a = jv_array_append(a, jv_copy(a));
    assert(a.val.complex.ptr->count == 1);

    assert(jv_array_length(jv_copy(a)) == 2);
    assert(jv_number_value(jv_array_get(jv_copy(a), 0)) == 42);

    for (int i=0; i<10; i++) {
      jv subarray = jv_array_get(jv_copy(a), 1);
      assert(jv_get_kind(subarray) == JV_KIND_ARRAY);
      assert(jv_array_length(jv_copy(subarray)) == 1);
      assert(jv_number_value(jv_array_get(jv_copy(subarray), 0)) == 42);
      jv_free(subarray);
    }


    jv subarray = jv_array_get(jv_copy(a), 1);
    assert(jv_get_kind(subarray) == JV_KIND_ARRAY);
    assert(jv_array_length(jv_copy(subarray)) == 1);
    assert(jv_number_value(jv_array_get(jv_copy(subarray), 0)) == 42);

    jv sub2 = jv_copy(subarray);
    sub2 = jv_array_append(sub2, jv_number(19));

    assert(jv_get_kind(sub2) == JV_KIND_ARRAY);
    assert(jv_array_length(jv_copy(sub2)) == 2);
    assert(jv_number_value(jv_array_get(jv_copy(sub2), 0)) == 42);
    assert(jv_number_value(jv_array_get(jv_copy(sub2), 1)) == 19);

    assert(jv_get_kind(subarray) == JV_KIND_ARRAY);
    assert(jv_array_length(jv_copy(subarray)) == 1);
    assert(jv_number_value(jv_array_get(jv_copy(subarray), 0)) == 42);

    jv_free(subarray);

    void* before = sub2.val.complex.ptr;
    sub2 = jv_array_append(sub2, jv_number(200));
    void* after = sub2.val.complex.ptr;
    assert(before == after);
    jv_free(sub2);

    jv a3 = jv_array_append(jv_copy(a), jv_number(19));
    assert(jv_array_length(jv_copy(a3)) == 3);
    assert(jv_number_value(jv_array_get(jv_copy(a3), 0)) == 42);
    assert(jv_array_length(jv_array_get(jv_copy(a3), 1)) == 1);
    assert(jv_number_value(jv_array_get(jv_copy(a3), 2)) == 19);
    jv_free(a3);


    assert(jv_array_length(jv_copy(a)) == 2);
    assert(jv_number_value(jv_array_get(jv_copy(a), 0)) == 42);
    assert(jv_array_length(jv_array_get(jv_copy(a), 1)) == 1);


    jv_dump(jv_copy(a), 0); printf("\n");
    jv_free(a);
  }


  /// Strings
  {
    assert(jv_equal(jv_string("foo"), jv_string_sized("foo", 3)));
    char nasty[] = "foo\0";
    jv shortstr = jv_string(nasty), longstr = jv_string_sized(nasty, sizeof(nasty));
    assert(jv_string_length(shortstr) == (int)strlen(nasty));
    assert(jv_string_length(longstr) == (int)sizeof(nasty));

  
    char a1s[] = "hello", a2s[] = "hello", bs[] = "goodbye";
    jv a1 = jv_string(a1s), a2 = jv_string(a2s), b = jv_string(bs);
    assert(jv_equal(jv_copy(a1), jv_copy(a2)));
    assert(jv_equal(jv_copy(a2), jv_copy(a1)));
    assert(!jv_equal(jv_copy(a1), jv_copy(b)));
    
    assert(jv_string_hash(jv_copy(a1)) == jv_string_hash(jv_copy(a1)));
    assert(jv_string_hash(jv_copy(a1)) == jv_string_hash(jv_copy(a2)));
    assert(jv_string_hash(jv_copy(b)) != jv_string_hash(jv_copy(a1)));
    jv_free(a1);
    jv_free(a2);
    jv_free(b);

    assert(jv_equal(jv_string("hello42!"), jv_string_fmt("hello%d%s", 42, "!")));
    char big[20000];
    for (int i=0; i<(int)sizeof(big); i++) big[i] = 'a';
    big[sizeof(big)-1] = 0;
    jv str = jv_string_fmt("%s", big);
    assert(jv_string_length(jv_copy(str)) == sizeof(big) - 1);
    assert(!strcmp(big, jv_string_value(str)));
    jv_free(str);
  }

  /// Objects
  {
    jv o1 = jv_object();
    o1 = jv_object_set(o1, jv_string("foo"), jv_number(42));
    o1 = jv_object_set(o1, jv_string("bar"), jv_number(24));
    assert(jv_number_value(jv_object_get(jv_copy(o1), jv_string("foo"))) == 42);
    assert(jv_number_value(jv_object_get(jv_copy(o1), jv_string("bar"))) == 24);

    jv o2 = jv_object_set(jv_copy(o1), jv_string("foo"), jv_number(420));
    o2 = jv_object_set(o2, jv_string("bar"), jv_number(240));
    assert(jv_number_value(jv_object_get(jv_copy(o1), jv_string("foo"))) == 42);
    assert(jv_number_value(jv_object_get(jv_copy(o1), jv_string("bar"))) == 24);
    assert(jv_number_value(jv_object_get(jv_copy(o2), jv_string("foo"))) == 420);
    jv_free(o1);
    assert(jv_number_value(jv_object_get(jv_copy(o2), jv_string("bar"))) == 240);

    jv_dump(jv_copy(o2), 0); printf("\n");

    jv_free(o2);
  }
}<|MERGE_RESOLUTION|>--- conflicted
+++ resolved
@@ -9,13 +9,8 @@
 static void run_jq_tests();
 
 
-<<<<<<< HEAD
 int jq_testsuite(int argc, char* argv[]) {
-=======
-int main(int argc, char* argv[]) {
   FILE* testdata;
-
->>>>>>> dc4d3d8c
   jv_test();
   if (argc == 1) {
     testdata = fopen("testdata", "r");
