.
.TH "JQ" "1" "July 2023" "" ""
.
.SH "NAME"
\fBjq\fR \- Command\-line JSON processor
.
.SH "SYNOPSIS"
\fBjq\fR [\fIoptions\fR\.\.\.] \fIfilter\fR [\fIfiles\fR\.\.\.]
.
.P
\fBjq\fR can transform JSON in various ways, by selecting, iterating, reducing and otherwise mangling JSON documents\. For instance, running the command \fBjq \'map(\.price) | add\'\fR will take an array of JSON objects as input and return the sum of their "price" fields\.
.
.P
\fBjq\fR can accept text input as well, but by default, \fBjq\fR reads a stream of JSON entities (including numbers and other literals) from \fBstdin\fR\. Whitespace is only needed to separate entities such as 1 and 2, and true and false\. One or more \fIfiles\fR may be specified, in which case \fBjq\fR will read input from those instead\.
.
.P
The \fIoptions\fR are described in the [INVOKING JQ] section; they mostly concern input and output formatting\. The \fIfilter\fR is written in the jq language and specifies how to transform the input file or document\.
.
.SH "FILTERS"
A jq program is a "filter": it takes an input, and produces an output\. There are a lot of builtin filters for extracting a particular field of an object, or converting a number to a string, or various other standard tasks\.
.
.P
Filters can be combined in various ways \- you can pipe the output of one filter into another filter, or collect the output of a filter into an array\.
.
.P
Some filters produce multiple results, for instance there\'s one that produces all the elements of its input array\. Piping that filter into a second runs the second filter for each element of the array\. Generally, things that would be done with loops and iteration in other languages are just done by gluing filters together in jq\.
.
.P
It\'s important to remember that every filter has an input and an output\. Even literals like "hello" or 42 are filters \- they take an input but always produce the same literal as output\. Operations that combine two filters, like addition, generally feed the same input to both and combine the results\. So, you can implement an averaging filter as \fBadd / length\fR \- feeding the input array both to the \fBadd\fR filter and the \fBlength\fR filter and then performing the division\.
.
.P
But that\'s getting ahead of ourselves\. :) Let\'s start with something simpler:
.
.SH "INVOKING JQ"
jq filters run on a stream of JSON data\. The input to jq is parsed as a sequence of whitespace\-separated JSON values which are passed through the provided filter one at a time\. The output(s) of the filter are written to standard output, as a sequence of newline\-separated JSON data\.
.
.P
Note: it is important to mind the shell\'s quoting rules\. As a general rule it\'s best to always quote (with single\-quote characters) the jq program, as too many characters with special meaning to jq are also shell meta\-characters\. For example, \fBjq "foo"\fR will fail on most Unix shells because that will be the same as \fBjq foo\fR, which will generally fail because \fBfoo is not defined\fR\. When using the Windows command shell (cmd\.exe) it\'s best to use double quotes around your jq program when given on the command\-line (instead of the \fB\-f program\-file\fR option), but then double\-quotes in the jq program need backslash escaping\. When using the Powershell (\fBpowershell\.exe\fR) or the Powershell Core (\fBpwsh\fR/\fBpwsh\.exe\fR), use single\-quote characters around the jq program and backslash\-escaped double\-quotes (\fB\e"\fR) inside the jq program\.
.
.IP "\(bu" 4
Unix shells: \fBjq \'\.["foo"]\'\fR
.
.IP "\(bu" 4
Powershell: \fBjq \'\.[\e"foo\e"]\'\fR
.
.IP "\(bu" 4
Windows command shell: \fBjq "\.[\e"foo\e"]"\fR
.
.IP "" 0
.
.P
You can affect how jq reads and writes its input and output using some command\-line options:
.
.TP
\fB\-\-version\fR/\fB\-V\fR:
.
.IP
Output the jq version and exit with zero\.
.
.TP
\fB\-\-seq\fR:
.
.IP
Use the \fBapplication/json\-seq\fR MIME type scheme for separating JSON texts in jq\'s input and output\. This means that an ASCII RS (record separator) character is printed before each value on output and an ASCII LF (line feed) is printed after every output\. Input JSON texts that fail to parse are ignored (but warned about), discarding all subsequent input until the next RS\. This mode also parses the output of jq without the \fB\-\-seq\fR option\.
.
.TP
\fB\-\-stream\fR:
.
.IP
Parse the input in streaming fashion, outputting arrays of path and leaf values (scalars and empty arrays or empty objects)\. For example, \fB"a"\fR becomes \fB[[],"a"]\fR, and \fB[[],"a",["b"]]\fR becomes \fB[[0],[]]\fR, \fB[[1],"a"]\fR, and \fB[[2,0],"b"]\fR\.
.
.IP
This is useful for processing very large inputs\. Use this in conjunction with filtering and the \fBreduce\fR and \fBforeach\fR syntax to reduce large inputs incrementally\.
.
.TP
\fB\-\-stream\-errors\fR:
.
.IP
Like \fB\-\-stream\fR, but invalid JSON inputs yield array values where the first element is the error and the second is a path\. For example, \fB["a",n]\fR produces ["Invalid literal at line 1, column 9",[1]]`\.
.
.IP
Implies \fB\-\-stream\fR\. Invalid JSON inputs produce no error values when \fB\-\-stream\fR without \fB\-\-stream\-errors\fR\.
.
.TP
\fB\-\-slurp\fR/\fB\-s\fR:
.
.IP
Instead of running the filter for each JSON object in the input, read the entire input stream into a large array and run the filter just once\.
.
.TP
\fB\-\-raw\-input\fR/\fB\-R\fR:
.
.IP
Don\'t parse the input as JSON\. Instead, each line of text is passed to the filter as a string\. If combined with \fB\-\-slurp\fR, then the entire input is passed to the filter as a single long string\.
.
.TP
\fB\-\-null\-input\fR/\fB\-n\fR:
.
.IP
Don\'t read any input at all! Instead, the filter is run once using \fBnull\fR as the input\. This is useful when using jq as a simple calculator or to construct JSON data from scratch\.
.
.TP
\fB\-\-compact\-output\fR / \fB\-c\fR:
.
.IP
By default, jq pretty\-prints JSON output\. Using this option will result in more compact output by instead putting each JSON object on a single line\.
.
.TP
\fB\-\-tab\fR:
.
.IP
Use a tab for each indentation level instead of two spaces\.
.
.TP
\fB\-\-indent n\fR:
.
.IP
Use the given number of spaces (no more than 7) for indentation\.
.
.TP
\fB\-\-color\-output\fR / \fB\-C\fR and \fB\-\-monochrome\-output\fR / \fB\-M\fR:
.
.IP
By default, jq outputs colored JSON if writing to a terminal\. You can force it to produce color even if writing to a pipe or a file using \fB\-C\fR, and disable color with \fB\-M\fR\. When the \fBNO_COLOR\fR environment variable is not empty, jq disables colored output by default, but you can enable it by \fB\-C\fR\.
.
.IP
Colors can be configured with the \fBJQ_COLORS\fR environment variable (see below)\.
.
.TP
\fB\-\-binary\fR / \fB\-b\fR:
.
.IP
Windows users using WSL, MSYS2, or Cygwin, should use this option when using a native jq\.exe, otherwise jq will turn newlines (LFs) into carriage\-return\-then\-newline (CRLF)\.
.
.TP
\fB\-\-ascii\-output\fR / \fB\-a\fR:
.
.IP
jq usually outputs non\-ASCII Unicode codepoints as UTF\-8, even if the input specified them as escape sequences (like "\eu03bc")\. Using this option, you can force jq to produce pure ASCII output with every non\-ASCII character replaced with the equivalent escape sequence\.
.
.TP
\fB\-\-unbuffered\fR:
.
.IP
Flush the output after each JSON object is printed (useful if you\'re piping a slow data source into jq and piping jq\'s output elsewhere)\.
.
.TP
\fB\-\-sort\-keys\fR / \fB\-S\fR:
.
.IP
Output the fields of each object with the keys in sorted order\.
.
.TP
\fB\-\-raw\-output\fR / \fB\-r\fR:
.
.IP
With this option, if the filter\'s result is a string then it will be written directly to standard output rather than being formatted as a JSON string with quotes\. This can be useful for making jq filters talk to non\-JSON\-based systems\.
.
.TP
\fB\-\-join\-output\fR / \fB\-j\fR:
.
.IP
Like \fB\-r\fR but jq won\'t print a newline after each output\.
.
.TP
\fB\-\-nul\-output\fR / \fB\-0\fR:
.
.IP
Like \fB\-r\fR but jq will print NUL instead of newline after each output\. This can be useful when the values being output can contain newlines\.
.
.TP
\fB\-f filename\fR / \fB\-\-from\-file filename\fR:
.
.IP
Read filter from the file rather than from a command line, like awk\'s \-f option\. You can also use \'#\' to make comments\.
.
.TP
\fB\-Ldirectory\fR / \fB\-L directory\fR:
.
.IP
Prepend \fBdirectory\fR to the search list for modules\. If this option is used then no builtin search list is used\. See the section on modules below\.
.
.TP
\fB\-e\fR / \fB\-\-exit\-status\fR:
.
.IP
Sets the exit status of jq to 0 if the last output value was neither \fBfalse\fR nor \fBnull\fR, 1 if the last output value was either \fBfalse\fR or \fBnull\fR, or 4 if no valid result was ever produced\. Normally jq exits with 2 if there was any usage problem or system error, 3 if there was a jq program compile error, or 0 if the jq program ran\.
.
.IP
Another way to set the exit status is with the \fBhalt_error\fR builtin function\.
.
.TP
\fB\-\-arg name value\fR:
.
.IP
This option passes a value to the jq program as a predefined variable\. If you run jq with \fB\-\-arg foo bar\fR, then \fB$foo\fR is available in the program and has the value \fB"bar"\fR\. Note that \fBvalue\fR will be treated as a string, so \fB\-\-arg foo 123\fR will bind \fB$foo\fR to \fB"123"\fR\.
.
.IP
Named arguments are also available to the jq program as \fB$ARGS\.named\fR\.
.
.TP
\fB\-\-argjson name JSON\-text\fR:
.
.IP
This option passes a JSON\-encoded value to the jq program as a predefined variable\. If you run jq with \fB\-\-argjson foo 123\fR, then \fB$foo\fR is available in the program and has the value \fB123\fR\.
.
.TP
\fB\-\-slurpfile variable\-name filename\fR:
.
.IP
This option reads all the JSON texts in the named file and binds an array of the parsed JSON values to the given global variable\. If you run jq with \fB\-\-slurpfile foo bar\fR, then \fB$foo\fR is available in the program and has an array whose elements correspond to the texts in the file named \fBbar\fR\.
.
.TP
\fB\-\-rawfile variable\-name filename\fR:
.
.IP
This option reads in the named file and binds its contents to the given global variable\. If you run jq with \fB\-\-rawfile foo bar\fR, then \fB$foo\fR is available in the program and has a string whose contents are to the texts in the file named \fBbar\fR\.
.
.TP
\fB\-\-argfile variable\-name filename\fR:
.
.IP
Do not use\. Use \fB\-\-slurpfile\fR instead\.
.
.IP
(This option is like \fB\-\-slurpfile\fR, but when the file has just one text, then that is used, else an array of texts is used as in \fB\-\-slurpfile\fR\.)
.
.TP
\fB\-\-args\fR:
.
.IP
Remaining arguments are positional string arguments\. These are available to the jq program as \fB$ARGS\.positional[]\fR\.
.
.TP
\fB\-\-jsonargs\fR:
.
.IP
Remaining arguments are positional JSON text arguments\. These are available to the jq program as \fB$ARGS\.positional[]\fR\.
.
.TP
\fB\-\-\fR:
.
.IP
Terminates argument processing\. Remaining arguments are positional, either strings, JSON texts, or input filenames, according to whether \fB\-\-args\fR or \fB\-\-jsonargs\fR were given\.
.
.TP
\fB\-\-run\-tests [filename]\fR:
.
.IP
Runs the tests in the given file or standard input\. This must be the last option given and does not honor all preceding options\. The input consists of comment lines, empty lines, and program lines followed by one input line, as many lines of output as are expected (one per output), and a terminating empty line\. Compilation failure tests start with a line containing only "%%FAIL", then a line containing the program to compile, then a line containing an error message to compare to the actual\.
.
.IP
Be warned that this option can change backwards\-incompatibly\.
.
.SH "BASIC FILTERS"
.
.SS "Identity: \."
The absolute simplest filter is \fB\.\fR \. This filter takes its input and produces the same value as output\. That is, this is the identity operator\.
.
.P
Since jq by default pretty\-prints all output, a trivial program consisting of nothing but \fB\.\fR can be used to format JSON output from, say, \fBcurl\fR\.
.
.P
Although the identity filter never modifies the value of its input, jq processing can sometimes make it appear as though it does\. For example, using the current implementation of jq, we would see that the expression:
.
.IP "" 4
.
.nf

1E1234567890 | \.
.
.fi
.
.IP "" 0
.
.P
produces \fB1\.7976931348623157e+308\fR on at least one platform\. This is because, in the process of parsing the number, this particular version of jq has converted it to an IEEE754 double\-precision representation, losing precision\.
.
.P
The way in which jq handles numbers has changed over time and further changes are likely within the parameters set by the relevant JSON standards\. The following remarks are therefore offered with the understanding that they are intended to be descriptive of the current version of jq and should not be interpreted as being prescriptive:
.
.P
(1) Any arithmetic operation on a number that has not already been converted to an IEEE754 double precision representation will trigger a conversion to the IEEE754 representation\.
.
.P
(2) jq will attempt to maintain the original decimal precision of number literals, but in expressions such \fB1E1234567890\fR, precision will be lost if the exponent is too large\.
.
.P
(3) In jq programs, a leading minus sign will trigger the conversion of the number to an IEEE754 representation\.
.
.P
(4) Comparisons are carried out using the untruncated big decimal representation of numbers if available, as illustrated in one of the following examples\.
.
.IP "" 4
.
.nf

jq \'\.\'
   "Hello, world!"
=> "Hello, world!"

jq \'\.\'
   0\.12345678901234567890123456789
=> 0\.12345678901234567890123456789

jq \'[\., tojson]\'
   12345678909876543212345
=> [12345678909876543212345,"12345678909876543212345"]

jq \'\. < 0\.12345678901234567890123456788\'
   0\.12345678901234567890123456789
=> false

jq \'map([\., \. == 1]) | tojson\'
   [1, 1\.000, 1\.0, 100e\-2]
=> "[[1,true],[1\.000,true],[1\.0,true],[1\.00,true]]"

jq \'\. as $big | [$big, $big + 1] | map(\. > 10000000000000000000000000000000)\'
   10000000000000000000000000000001
=> [true, false]
.
.fi
.
.IP "" 0
.
.SS "Object Identifier\-Index: \.foo, \.foo\.bar"
The simplest \fIuseful\fR filter has the form \fB\.foo\fR\. When given a JSON object (aka dictionary or hash) as input, \fB\.foo\fR produces the value at the key "foo" if the key is present, or null otherwise\.
.
.P
A filter of the form \fB\.foo\.bar\fR is equivalent to \fB\.foo | \.bar\fR\.
.
.P
The \fB\.foo\fR syntax only works for simple, identifier\-like keys, that is, keys that are all made of alphanumeric characters and underscore, and which do not start with a digit\.
.
.P
If the key contains special characters or starts with a digit, you need to surround it with double quotes like this: \fB\."foo$"\fR, or else \fB\.["foo$"]\fR\.
.
.P
For example \fB\.["foo::bar"]\fR and \fB\.["foo\.bar"]\fR work while \fB\.foo::bar\fR does not\.
.
.IP "" 4
.
.nf

jq \'\.foo\'
   {"foo": 42, "bar": "less interesting data"}
=> 42

jq \'\.foo\'
   {"notfoo": true, "alsonotfoo": false}
=> null

jq \'\.["foo"]\'
   {"foo": 42}
=> 42
.
.fi
.
.IP "" 0
.
.SS "Optional Object Identifier\-Index: \.foo?"
Just like \fB\.foo\fR, but does not output an error when \fB\.\fR is not an object\.
.
.IP "" 4
.
.nf

jq \'\.foo?\'
   {"foo": 42, "bar": "less interesting data"}
=> 42

jq \'\.foo?\'
   {"notfoo": true, "alsonotfoo": false}
=> null

jq \'\.["foo"]?\'
   {"foo": 42}
=> 42

jq \'[\.foo?]\'
   [1,2]
=> []
.
.fi
.
.IP "" 0
.
.SS "Object Index: \.[<string>]"
You can also look up fields of an object using syntax like \fB\.["foo"]\fR (\fB\.foo\fR above is a shorthand version of this, but only for identifier\-like strings)\.
.
.SS "Array Index: \.[<number>]"
When the index value is an integer, \fB\.[<number>]\fR can index arrays\. Arrays are zero\-based, so \fB\.[2]\fR returns the third element\.
.
.P
Negative indices are allowed, with \-1 referring to the last element, \-2 referring to the next to last element, and so on\.
.
.IP "" 4
.
.nf

jq \'\.[0]\'
   [{"name":"JSON", "good":true}, {"name":"XML", "good":false}]
=> {"name":"JSON", "good":true}

jq \'\.[2]\'
   [{"name":"JSON", "good":true}, {"name":"XML", "good":false}]
=> null

jq \'\.[\-2]\'
   [1,2,3]
=> 2
.
.fi
.
.IP "" 0
.
.SS "Array/String Slice: \.[<number>:<number>]"
The \fB\.[<number>:<number>]\fR syntax can be used to return a subarray of an array or substring of a string\. The array returned by \fB\.[10:15]\fR will be of length 5, containing the elements from index 10 (inclusive) to index 15 (exclusive)\. Either index may be negative (in which case it counts backwards from the end of the array), or omitted (in which case it refers to the start or end of the array)\. Indices are zero\-based\.
.
.IP "" 4
.
.nf

jq \'\.[2:4]\'
   ["a","b","c","d","e"]
=> ["c", "d"]

jq \'\.[2:4]\'
   "abcdefghi"
=> "cd"

jq \'\.[:3]\'
   ["a","b","c","d","e"]
=> ["a", "b", "c"]

jq \'\.[\-2:]\'
   ["a","b","c","d","e"]
=> ["d", "e"]
.
.fi
.
.IP "" 0
.
.SS "Array/Object Value Iterator: \.[]"
If you use the \fB\.[index]\fR syntax, but omit the index entirely, it will return \fIall\fR of the elements of an array\. Running \fB\.[]\fR with the input \fB[1,2,3]\fR will produce the numbers as three separate results, rather than as a single array\. A filter of the form \fB\.foo[]\fR is equivalent to \fB\.foo | \.[]\fR\.
.
.P
You can also use this on an object, and it will return all the values of the object\.
.
.IP "" 4
.
.nf

jq \'\.[]\'
   [{"name":"JSON", "good":true}, {"name":"XML", "good":false}]
=> {"name":"JSON", "good":true}, {"name":"XML", "good":false}

jq \'\.[]\'
   []
=> 

jq \'\.foo[]\'
   {"foo":[1,2,3]}
=> 1, 2, 3

jq \'\.[]\'
   {"a": 1, "b": 1}
=> 1, 1
.
.fi
.
.IP "" 0
.
.SS "\.[]?"
Like \fB\.[]\fR, but no errors will be output if \. is not an array or object\. A filter of the form \fB\.foo[]?\fR is equivalent to \fB\.foo | \.[]?\fR\.
.
.SS "Comma: ,"
If two filters are separated by a comma, then the same input will be fed into both and the two filters\' output value streams will be concatenated in order: first, all of the outputs produced by the left expression, and then all of the outputs produced by the right\. For instance, filter \fB\.foo, \.bar\fR, produces both the "foo" fields and "bar" fields as separate outputs\.
.
.IP "" 4
.
.nf

jq \'\.foo, \.bar\'
   {"foo": 42, "bar": "something else", "baz": true}
=> 42, "something else"

jq \'\.user, \.projects[]\'
   {"user":"stedolan", "projects": ["jq", "wikiflow"]}
=> "stedolan", "jq", "wikiflow"

jq \'\.[4,2]\'
   ["a","b","c","d","e"]
=> "e", "c"
.
.fi
.
.IP "" 0
.
.SS "Pipe: |"
The | operator combines two filters by feeding the output(s) of the one on the left into the input of the one on the right\. It\'s pretty much the same as the Unix shell\'s pipe, if you\'re used to that\.
.
.P
If the one on the left produces multiple results, the one on the right will be run for each of those results\. So, the expression \fB\.[] | \.foo\fR retrieves the "foo" field of each element of the input array\.
.
.P
Note that \fB\.a\.b\.c\fR is the same as \fB\.a | \.b | \.c\fR\.
.
.P
Note too that \fB\.\fR is the input value at the particular stage in a "pipeline", specifically: where the \fB\.\fR expression appears\. Thus \fB\.a | \. | \.b\fR is the same as \fB\.a\.b\fR, as the \fB\.\fR in the middle refers to whatever value \fB\.a\fR produced\.
.
.IP "" 4
.
.nf

jq \'\.[] | \.name\'
   [{"name":"JSON", "good":true}, {"name":"XML", "good":false}]
=> "JSON", "XML"
.
.fi
.
.IP "" 0
.
.SS "Parenthesis"
Parenthesis work as a grouping operator just as in any typical programming language\.
.
.IP "" 4
.
.nf

jq \'(\. + 2) * 5\'
   1
=> 15
.
.fi
.
.IP "" 0
.
.SH "TYPES AND VALUES"
jq supports the same set of datatypes as JSON \- numbers, strings, booleans, arrays, objects (which in JSON\-speak are hashes with only string keys), and "null"\.
.
.P
Booleans, null, strings and numbers are written the same way as in JSON\. Just like everything else in jq, these simple values take an input and produce an output \- \fB42\fR is a valid jq expression that takes an input, ignores it, and returns 42 instead\.
.
.P
Numbers in jq are internally represented by their IEEE754 double precision approximation\. Any arithmetic operation with numbers, whether they are literals or results of previous filters, will produce a double precision floating point result\.
.
.P
However, when parsing a literal jq will store the original literal string\. If no mutation is applied to this value then it will make to the output in its original form, even if conversion to double would result in a loss\.
.
.SS "Array construction: []"
As in JSON, \fB[]\fR is used to construct arrays, as in \fB[1,2,3]\fR\. The elements of the arrays can be any jq expression, including a pipeline\. All of the results produced by all of the expressions are collected into one big array\. You can use it to construct an array out of a known quantity of values (as in \fB[\.foo, \.bar, \.baz]\fR) or to "collect" all the results of a filter into an array (as in \fB[\.items[]\.name]\fR)
.
.P
Once you understand the "," operator, you can look at jq\'s array syntax in a different light: the expression \fB[1,2,3]\fR is not using a built\-in syntax for comma\-separated arrays, but is instead applying the \fB[]\fR operator (collect results) to the expression 1,2,3 (which produces three different results)\.
.
.P
If you have a filter \fBX\fR that produces four results, then the expression \fB[X]\fR will produce a single result, an array of four elements\.
.
.IP "" 4
.
.nf

jq \'[\.user, \.projects[]]\'
   {"user":"stedolan", "projects": ["jq", "wikiflow"]}
=> ["stedolan", "jq", "wikiflow"]

jq \'[ \.[] | \. * 2]\'
   [1, 2, 3]
=> [2, 4, 6]
.
.fi
.
.IP "" 0
.
.SS "Object Construction: {}"
Like JSON, \fB{}\fR is for constructing objects (aka dictionaries or hashes), as in: \fB{"a": 42, "b": 17}\fR\.
.
.P
If the keys are "identifier\-like", then the quotes can be left off, as in \fB{a:42, b:17}\fR\. Variable references as key expressions use the value of the variable as the key\. Key expressions other than constant literals, identifiers, or variable references, need to be parenthesized, e\.g\., \fB{("a"+"b"):59}\fR\.
.
.P
The value can be any expression (although you may need to wrap it in parentheses if, for example, it contains colons), which gets applied to the {} expression\'s input (remember, all filters have an input and an output)\.
.
.IP "" 4
.
.nf

{foo: \.bar}
.
.fi
.
.IP "" 0
.
.P
will produce the JSON object \fB{"foo": 42}\fR if given the JSON object \fB{"bar":42, "baz":43}\fR as its input\. You can use this to select particular fields of an object: if the input is an object with "user", "title", "id", and "content" fields and you just want "user" and "title", you can write
.
.IP "" 4
.
.nf

{user: \.user, title: \.title}
.
.fi
.
.IP "" 0
.
.P
Because that is so common, there\'s a shortcut syntax for it: \fB{user, title}\fR\.
.
.P
If one of the expressions produces multiple results, multiple dictionaries will be produced\. If the input\'s
.
.IP "" 4
.
.nf

{"user":"stedolan","titles":["JQ Primer", "More JQ"]}
.
.fi
.
.IP "" 0
.
.P
then the expression
.
.IP "" 4
.
.nf

{user, title: \.titles[]}
.
.fi
.
.IP "" 0
.
.P
will produce two outputs:
.
.IP "" 4
.
.nf

{"user":"stedolan", "title": "JQ Primer"}
{"user":"stedolan", "title": "More JQ"}
.
.fi
.
.IP "" 0
.
.P
Putting parentheses around the key means it will be evaluated as an expression\. With the same input as above,
.
.IP "" 4
.
.nf

{(\.user): \.titles}
.
.fi
.
.IP "" 0
.
.P
produces
.
.IP "" 4
.
.nf

{"stedolan": ["JQ Primer", "More JQ"]}
.
.fi
.
.IP "" 0
.
.P
Variable references as keys use the value of the variable as the key\. Without a value then the variable\'s name becomes the key and its value becomes the value,
.
.IP "" 4
.
.nf

"f o o" as $foo | "b a r" as $bar | {$foo, $bar:$foo}
.
.fi
.
.IP "" 0
.
.P
produces
.
.IP "" 4
.
.nf

{"foo":"f o o","b a r":"f o o"}

jq \'{user, title: \.titles[]}\'
   {"user":"stedolan","titles":["JQ Primer", "More JQ"]}
=> {"user":"stedolan", "title": "JQ Primer"}, {"user":"stedolan", "title": "More JQ"}

jq \'{(\.user): \.titles}\'
   {"user":"stedolan","titles":["JQ Primer", "More JQ"]}
=> {"stedolan": ["JQ Primer", "More JQ"]}
.
.fi
.
.IP "" 0
.
.SS "Recursive Descent: \.\."
Recursively descends \fB\.\fR, producing every value\. This is the same as the zero\-argument \fBrecurse\fR builtin (see below)\. This is intended to resemble the XPath \fB//\fR operator\. Note that \fB\.\.a\fR does not work; use \fB\.\. | \.a\fR instead\. In the example below we use \fB\.\. | \.a?\fR to find all the values of object keys "a" in any object found "below" \fB\.\fR\.
.
.P
This is particularly useful in conjunction with \fBpath(EXP)\fR (also see below) and the \fB?\fR operator\.
.
.IP "" 4
.
.nf

jq \'\.\. | \.a?\'
   [[{"a":1}]]
=> 1
.
.fi
.
.IP "" 0
.
.SH "BUILTIN OPERATORS AND FUNCTIONS"
Some jq operators (for instance, \fB+\fR) do different things depending on the type of their arguments (arrays, numbers, etc\.)\. However, jq never does implicit type conversions\. If you try to add a string to an object you\'ll get an error message and no result\.
.
.P
Please note that all numbers are converted to IEEE754 double precision floating point representation\. Arithmetic and logical operators are working with these converted doubles\. Results of all such operations are also limited to the double precision\.
.
.P
The only exception to this behaviour of number is a snapshot of original number literal\. When a number which originally was provided as a literal is never mutated until the end of the program then it is printed to the output in its original literal form\. This also includes cases when the original literal would be truncated when converted to the IEEE754 double precision floating point number\.
.
.SS "Addition: +"
The operator \fB+\fR takes two filters, applies them both to the same input, and adds the results together\. What "adding" means depends on the types involved:
.
.IP "\(bu" 4
\fBNumbers\fR are added by normal arithmetic\.
.
.IP "\(bu" 4
\fBArrays\fR are added by being concatenated into a larger array\.
.
.IP "\(bu" 4
\fBStrings\fR are added by being joined into a larger string\.
.
.IP "\(bu" 4
\fBObjects\fR are added by merging, that is, inserting all the key\-value pairs from both objects into a single combined object\. If both objects contain a value for the same key, the object on the right of the \fB+\fR wins\. (For recursive merge use the \fB*\fR operator\.)
.
.IP "" 0
.
.P
\fBnull\fR can be added to any value, and returns the other value unchanged\.
.
.IP "" 4
.
.nf

jq \'\.a + 1\'
   {"a": 7}
=> 8

jq \'\.a + \.b\'
   {"a": [1,2], "b": [3,4]}
=> [1,2,3,4]

jq \'\.a + null\'
   {"a": 1}
=> 1

jq \'\.a + 1\'
   {}
=> 1

jq \'{a: 1} + {b: 2} + {c: 3} + {a: 42}\'
   null
=> {"a": 42, "b": 2, "c": 3}
.
.fi
.
.IP "" 0
.
.SS "Subtraction: \-"
As well as normal arithmetic subtraction on numbers, the \fB\-\fR operator can be used on arrays to remove all occurrences of the second array\'s elements from the first array\.
.
.IP "" 4
.
.nf

jq \'4 \- \.a\'
   {"a":3}
=> 1

jq \'\. \- ["xml", "yaml"]\'
   ["xml", "yaml", "json"]
=> ["json"]
.
.fi
.
.IP "" 0
.
.SS "Multiplication, division, modulo: *, /, %"
These infix operators behave as expected when given two numbers\. Division by zero raises an error\. \fBx % y\fR computes x modulo y\.
.
.P
Multiplying a string by a number produces the concatenation of that string that many times\. \fB"x" * 0\fR produces \fB""\fR\.
.
.P
Dividing a string by another splits the first using the second as separators\.
.
.P
Multiplying two objects will merge them recursively: this works like addition but if both objects contain a value for the same key, and the values are objects, the two are merged with the same strategy\.
.
.IP "" 4
.
.nf

jq \'10 / \. * 3\'
   5
=> 6

jq \'\. / ", "\'
   "a, b,c,d, e"
=> ["a","b,c,d","e"]

jq \'{"k": {"a": 1, "b": 2}} * {"k": {"a": 0,"c": 3}}\'
   null
=> {"k": {"a": 0, "b": 2, "c": 3}}

jq \'\.[] | (1 / \.)?\'
   [1,0,\-1]
=> 1, \-1
.
.fi
.
.IP "" 0
.
.SS "length"
The builtin function \fBlength\fR gets the length of various different types of value:
.
.IP "\(bu" 4
The length of a \fBstring\fR is the number of Unicode codepoints it contains (which will be the same as its JSON\-encoded length in bytes if it\'s pure ASCII)\.
.
.IP "\(bu" 4
The length of a \fBnumber\fR is its absolute value\.
.
.IP "\(bu" 4
The length of an \fBarray\fR is the number of elements\.
.
.IP "\(bu" 4
The length of an \fBobject\fR is the number of key\-value pairs\.
.
.IP "\(bu" 4
The length of \fBnull\fR is zero\.
.
.IP "\(bu" 4
It is an error to use \fBlength\fR on a \fBboolean\fR\.
.
.IP "" 4
.
.nf

jq \'\.[] | length\'
   [[1,2], "string", {"a":2}, null, \-5]
=> 2, 6, 1, 0, 5
.
.fi
.
.IP "" 0
.
.SS "utf8bytelength"
The builtin function \fButf8bytelength\fR outputs the number of bytes used to encode a string in UTF\-8\.
.
.IP "" 4
.
.nf

jq \'utf8bytelength\'
   "\eu03bc"
=> 2
.
.fi
.
.IP "" 0
.
.SS "keys, keys_unsorted"
The builtin function \fBkeys\fR, when given an object, returns its keys in an array\.
.
.P
The keys are sorted "alphabetically", by unicode codepoint order\. This is not an order that makes particular sense in any particular language, but you can count on it being the same for any two objects with the same set of keys, regardless of locale settings\.
.
.P
When \fBkeys\fR is given an array, it returns the valid indices for that array: the integers from 0 to length\-1\.
.
.P
The \fBkeys_unsorted\fR function is just like \fBkeys\fR, but if the input is an object then the keys will not be sorted, instead the keys will roughly be in insertion order\.
.
.IP "" 4
.
.nf

jq \'keys\'
   {"abc": 1, "abcd": 2, "Foo": 3}
=> ["Foo", "abc", "abcd"]

jq \'keys\'
   [42,3,35]
=> [0,1,2]
.
.fi
.
.IP "" 0
.
.SS "has(key)"
The builtin function \fBhas\fR returns whether the input object has the given key, or the input array has an element at the given index\.
.
.P
\fBhas($key)\fR has the same effect as checking whether \fB$key\fR is a member of the array returned by \fBkeys\fR, although \fBhas\fR will be faster\.
.
.IP "" 4
.
.nf

jq \'map(has("foo"))\'
   [{"foo": 42}, {}]
=> [true, false]

jq \'map(has(2))\'
   [[0,1], ["a","b","c"]]
=> [false, true]
.
.fi
.
.IP "" 0
.
.SS "in"
The builtin function \fBin\fR returns whether or not the input key is in the given object, or the input index corresponds to an element in the given array\. It is, essentially, an inversed version of \fBhas\fR\.
.
.IP "" 4
.
.nf

jq \'\.[] | in({"foo": 42})\'
   ["foo", "bar"]
=> true, false

jq \'map(in([0,1]))\'
   [2, 0]
=> [false, true]
.
.fi
.
.IP "" 0
.
.SS "map(f), map_values(f)"
For any filter \fBf\fR, \fBmap(f)\fR and \fBmap_values(f)\fR apply \fBf\fR to each of the values in the input array or object, that is, to the values of \fB\.[]\fR\.
.
.P
In the absence of errors, \fBmap(f)\fR always outputs an array whereas \fBmap_values(f)\fR outputs an array if given an array, or an object if given an object\.
.
.P
When the input to \fBmap_values(f)\fR is an object, the output object has the same keys as the input object except for those keys whose values when piped to \fBf\fR produce no values at all\.
.
.P
The key difference between \fBmap(f)\fR and \fBmap_values(f)\fR is that the former simply forms an array from all the values of \fB($x|f)\fR for each value, $x, in the input array or object, but \fBmap_values(f)\fR only uses \fBfirst($x|f)\fR\.
.
.P
Specifically, for object inputs, \fBmap_value(f)\fR constructs the output object by examining in turn the value of \fBfirst(\.[$k]|f)\fR for each key, $k, of the input\. If this expression produces no values, then the corresponding key will be dropped; otherwise, the output object will have that value at the key, $k\.
.
.P
Here are some examples to clarify the behavior of \fBmap\fR and \fBmap_values\fR when applied to arrays\. These examples assume the input is \fB[1]\fR in all cases:
.
.IP "" 4
.
.nf

map(\.+1)          #=>  [2]
map(\., \.)         #=>  [1,1]
map(empty)        #=>  []

map_values(\.+1)   #=>  [2]
map_values(\., \.)  #=>  [1]
map_values(empty) #=>  []
.
.fi
.
.IP "" 0
.
.P
\fBmap(f)\fR is equivalent to \fB[\.[] | f]\fR and \fBmap_values(f)\fR is equivalent to \fB\.[] |= f\fR\.
.
.P
In fact, these are their implementations\.
.
.IP "" 4
.
.nf

jq \'map(\.+1)\'
   [1,2,3]
=> [2,3,4]

jq \'map_values(\.+1)\'
   {"a": 1, "b": 2, "c": 3}
=> {"a": 2, "b": 3, "c": 4}

jq \'map(\., \.)\'
   [1,2]
=> [1,1,2,2]

jq \'map_values(\. // empty)\'
   {"a": null, "b": true, "c": false}
=> {"b":true}
.
.fi
.
.IP "" 0
.
.SS "pick(pathexps)"
Emit the projection of the input object or array defined by the specified sequence of path expressions, such that if p is any one of these specifications, then \fB(\. | p)\fR will evaluate to the same value as \fB(\. | pick(pathexps) | p)\fR\. For arrays, negative indices and \.[m:n] specifications should not be used\.
.
.IP "" 4
.
.nf

jq \'pick(\.a, \.b\.c, \.x)\'
   {"a": 1, "b": {"c": 2, "d": 3}, "e": 4}
=> {"a":1,"b":{"c":2},"x":null}

jq \'[1,2,3,4] | pick(\.[2], \.[0], \.[0])\'
   [1,2,3,4]
=> [1,null,3]
.
.fi
.
.IP "" 0
.
.SS "path(path_expression)"
Outputs array representations of the given path expression in \fB\.\fR\. The outputs are arrays of strings (object keys) and/or numbers (array indices)\.
.
.P
Path expressions are jq expressions like \fB\.a\fR, but also \fB\.[]\fR\. There are two types of path expressions: ones that can match exactly, and ones that cannot\. For example, \fB\.a\.b\.c\fR is an exact match path expression, while \fB\.a[]\.b\fR is not\.
.
.P
\fBpath(exact_path_expression)\fR will produce the array representation of the path expression even if it does not exist in \fB\.\fR, if \fB\.\fR is \fBnull\fR or an array or an object\.
.
.P
\fBpath(pattern)\fR will produce array representations of the paths matching \fBpattern\fR if the paths exist in \fB\.\fR\.
.
.P
Note that the path expressions are not different from normal expressions\. The expression \fBpath(\.\.|select(type=="boolean"))\fR outputs all the paths to boolean values in \fB\.\fR, and only those paths\.
.
.IP "" 4
.
.nf

jq \'path(\.a[0]\.b)\'
   null
=> ["a",0,"b"]

jq \'[path(\.\.)]\'
   {"a":[{"b":1}]}
=> [[],["a"],["a",0],["a",0,"b"]]
.
.fi
.
.IP "" 0
.
.SS "del(path_expression)"
The builtin function \fBdel\fR removes a key and its corresponding value from an object\.
.
.IP "" 4
.
.nf

jq \'del(\.foo)\'
   {"foo": 42, "bar": 9001, "baz": 42}
=> {"bar": 9001, "baz": 42}

jq \'del(\.[1, 2])\'
   ["foo", "bar", "baz"]
=> ["foo"]
.
.fi
.
.IP "" 0
.
.SS "getpath(PATHS)"
The builtin function \fBgetpath\fR outputs the values in \fB\.\fR found at each path in \fBPATHS\fR\.
.
.IP "" 4
.
.nf

jq \'getpath(["a","b"])\'
   null
=> null

jq \'[getpath(["a","b"], ["a","c"])]\'
   {"a":{"b":0, "c":1}}
=> [0, 1]
.
.fi
.
.IP "" 0
.
.SS "setpath(PATHS; VALUE)"
The builtin function \fBsetpath\fR sets the \fBPATHS\fR in \fB\.\fR to \fBVALUE\fR\.
.
.IP "" 4
.
.nf

jq \'setpath(["a","b"]; 1)\'
   null
=> {"a": {"b": 1}}

jq \'setpath(["a","b"]; 1)\'
   {"a":{"b":0}}
=> {"a": {"b": 1}}

jq \'setpath([0,"a"]; 1)\'
   null
=> [{"a":1}]
.
.fi
.
.IP "" 0
.
.SS "delpaths(PATHS)"
The builtin function \fBdelpaths\fR sets the \fBPATHS\fR in \fB\.\fR\. \fBPATHS\fR must be an array of paths, where each path is an array of strings and numbers\.
.
.IP "" 4
.
.nf

jq \'delpaths([["a","b"]])\'
   {"a":{"b":1},"x":{"y":2}}
=> {"a":{},"x":{"y":2}}
.
.fi
.
.IP "" 0
.
.SS "to_entries, from_entries, with_entries(f)"
These functions convert between an object and an array of key\-value pairs\. If \fBto_entries\fR is passed an object, then for each \fBk: v\fR entry in the input, the output array includes \fB{"key": k, "value": v}\fR\.
.
.P
\fBfrom_entries\fR does the opposite conversion, and \fBwith_entries(f)\fR is a shorthand for \fBto_entries | map(f) | from_entries\fR, useful for doing some operation to all keys and values of an object\. \fBfrom_entries\fR accepts \fB"key"\fR, \fB"Key"\fR, \fB"name"\fR, \fB"Name"\fR, \fB"value"\fR, and \fB"Value"\fR as keys\.
.
.IP "" 4
.
.nf

jq \'to_entries\'
   {"a": 1, "b": 2}
=> [{"key":"a", "value":1}, {"key":"b", "value":2}]

jq \'from_entries\'
   [{"key":"a", "value":1}, {"key":"b", "value":2}]
=> {"a": 1, "b": 2}

jq \'with_entries(\.key |= "KEY_" + \.)\'
   {"a": 1, "b": 2}
=> {"KEY_a": 1, "KEY_b": 2}
.
.fi
.
.IP "" 0
.
.SS "select(boolean_expression)"
The function \fBselect(f)\fR produces its input unchanged if \fBf\fR returns true for that input, and produces no output otherwise\.
.
.P
It\'s useful for filtering lists: \fB[1,2,3] | map(select(\. >= 2))\fR will give you \fB[2,3]\fR\.
.
.IP "" 4
.
.nf

jq \'map(select(\. >= 2))\'
   [1,5,3,0,7]
=> [5,3,7]

jq \'\.[] | select(\.id == "second")\'
   [{"id": "first", "val": 1}, {"id": "second", "val": 2}]
=> {"id": "second", "val": 2}
.
.fi
.
.IP "" 0
.
.SS "arrays, objects, iterables, booleans, numbers, normals, finites, strings, nulls, values, scalars"
These built\-ins select only inputs that are arrays, objects, iterables (arrays or objects), booleans, numbers, normal numbers, finite numbers, strings, null, non\-null values, and non\-iterables, respectively\.
.
.IP "" 4
.
.nf

jq \'\.[]|numbers\'
   [[],{},1,"foo",null,true,false]
=> 1
.
.fi
.
.IP "" 0
.
.SS "empty"
\fBempty\fR returns no results\. None at all\. Not even \fBnull\fR\.
.
.P
It\'s useful on occasion\. You\'ll know if you need it :)
.
.IP "" 4
.
.nf

jq \'1, empty, 2\'
   null
=> 1, 2

jq \'[1,2,empty,3]\'
   null
=> [1,2,3]
.
.fi
.
.IP "" 0
.
.SS "error, error(message)"
Produces an error with the input value, or with the message given as the argument\. Errors can be caught with try/catch; see below\.
.
.P
When the error value is \fBnull\fR, it produces nothing and works just like \fBempty\fR\. So \fB[null | error]\fR and \fB[error(null)]\fR both emit \fB[]\fR\.
.
.IP "" 4
.
.nf

jq \'try error catch \.\'
   "error message"
=> "error message"

jq \'try error("invalid value: \e(\.)") catch \.\'
   42
=> "invalid value: 42"
.
.fi
.
.IP "" 0
.
.SS "halt"
Stops the jq program with no further outputs\. jq will exit with exit status \fB0\fR\.
.
.SS "halt_error, halt_error(exit_code)"
Stops the jq program with no further outputs\. The input will be printed on \fBstderr\fR as raw output (i\.e\., strings will not have double quotes) with no decoration, not even a newline\.
.
.P
The given \fBexit_code\fR (defaulting to \fB5\fR) will be jq\'s exit status\.
.
.P
For example, \fB"Error: something went wrong\en"|halt_error(1)\fR\.
.
.SS "$__loc__"
Produces an object with a "file" key and a "line" key, with the filename and line number where \fB$__loc__\fR occurs, as values\.
.
.IP "" 4
.
.nf

jq \'try error("\e($__loc__)") catch \.\'
   null
=> "{\e"file\e":\e"<top\-level>\e",\e"line\e":1}"
.
.fi
.
.IP "" 0
.
.SS "paths, paths(node_filter)"
\fBpaths\fR outputs the paths to all the elements in its input (except it does not output the empty list, representing \. itself)\.
.
.P
\fBpaths(f)\fR outputs the paths to any values for which \fBf\fR is \fBtrue\fR\. That is, \fBpaths(type == "number")\fR outputs the paths to all numeric values\.
.
.IP "" 4
.
.nf

jq \'[paths]\'
   [1,[[],{"a":2}]]
=> [[0],[1],[1,0],[1,1],[1,1,"a"]]

jq \'[paths(type == "number")]\'
   [1,[[],{"a":2}]]
=> [[0],[1,1,"a"]]
.
.fi
.
.IP "" 0
.
.SS "add"
The filter \fBadd\fR takes as input an array, and produces as output the elements of the array added together\. This might mean summed, concatenated or merged depending on the types of the elements of the input array \- the rules are the same as those for the \fB+\fR operator (described above)\.
.
.P
If the input is an empty array, \fBadd\fR returns \fBnull\fR\.
.
.IP "" 4
.
.nf

jq \'add\'
   ["a","b","c"]
=> "abc"

jq \'add\'
   [1, 2, 3]
=> 6

jq \'add\'
   []
=> null
.
.fi
.
.IP "" 0
.
.SS "any, any(condition), any(generator; condition)"
The filter \fBany\fR takes as input an array of boolean values, and produces \fBtrue\fR as output if any of the elements of the array are \fBtrue\fR\.
.
.P
If the input is an empty array, \fBany\fR returns \fBfalse\fR\.
.
.P
The \fBany(condition)\fR form applies the given condition to the elements of the input array\.
.
.P
The \fBany(generator; condition)\fR form applies the given condition to all the outputs of the given generator\.
.
.IP "" 4
.
.nf

jq \'any\'
   [true, false]
=> true

jq \'any\'
   [false, false]
=> false

jq \'any\'
   []
=> false
.
.fi
.
.IP "" 0
.
.SS "all, all(condition), all(generator; condition)"
The filter \fBall\fR takes as input an array of boolean values, and produces \fBtrue\fR as output if all of the elements of the array are \fBtrue\fR\.
.
.P
The \fBall(condition)\fR form applies the given condition to the elements of the input array\.
.
.P
The \fBall(generator; condition)\fR form applies the given condition to all the outputs of the given generator\.
.
.P
If the input is an empty array, \fBall\fR returns \fBtrue\fR\.
.
.IP "" 4
.
.nf

jq \'all\'
   [true, false]
=> false

jq \'all\'
   [true, true]
=> true

jq \'all\'
   []
=> true
.
.fi
.
.IP "" 0
.
.SS "flatten, flatten(depth)"
The filter \fBflatten\fR takes as input an array of nested arrays, and produces a flat array in which all arrays inside the original array have been recursively replaced by their values\. You can pass an argument to it to specify how many levels of nesting to flatten\.
.
.P
\fBflatten(2)\fR is like \fBflatten\fR, but going only up to two levels deep\.
.
.IP "" 4
.
.nf

jq \'flatten\'
   [1, [2], [[3]]]
=> [1, 2, 3]

jq \'flatten(1)\'
   [1, [2], [[3]]]
=> [1, 2, [3]]

jq \'flatten\'
   [[]]
=> []

jq \'flatten\'
   [{"foo": "bar"}, [{"foo": "baz"}]]
=> [{"foo": "bar"}, {"foo": "baz"}]
.
.fi
.
.IP "" 0
.
.SS "range(upto), range(from; upto), range(from; upto; by)"
The \fBrange\fR function produces a range of numbers\. \fBrange(4; 10)\fR produces 6 numbers, from 4 (inclusive) to 10 (exclusive)\. The numbers are produced as separate outputs\. Use \fB[range(4; 10)]\fR to get a range as an array\.
.
.P
The one argument form generates numbers from 0 to the given number, with an increment of 1\.
.
.P
The two argument form generates numbers from \fBfrom\fR to \fBupto\fR with an increment of 1\.
.
.P
The three argument form generates numbers \fBfrom\fR to \fBupto\fR with an increment of \fBby\fR\.
.
.IP "" 4
.
.nf

jq \'range(2; 4)\'
   null
=> 2, 3

jq \'[range(2; 4)]\'
   null
=> [2,3]

jq \'[range(4)]\'
   null
=> [0,1,2,3]

jq \'[range(0; 10; 3)]\'
   null
=> [0,3,6,9]

jq \'[range(0; 10; \-1)]\'
   null
=> []

jq \'[range(0; \-5; \-1)]\'
   null
=> [0,\-1,\-2,\-3,\-4]
.
.fi
.
.IP "" 0
.
.SS "floor"
The \fBfloor\fR function returns the floor of its numeric input\.
.
.IP "" 4
.
.nf

jq \'floor\'
   3\.14159
=> 3
.
.fi
.
.IP "" 0
.
.SS "sqrt"
The \fBsqrt\fR function returns the square root of its numeric input\.
.
.IP "" 4
.
.nf

jq \'sqrt\'
   9
=> 3
.
.fi
.
.IP "" 0
.
.SS "tonumber"
The \fBtonumber\fR function parses its input as a number\. It will convert correctly\-formatted strings to their numeric equivalent, leave numbers alone, and give an error on all other input\.
.
.IP "" 4
.
.nf

jq \'\.[] | tonumber\'
   [1, "1"]
=> 1, 1
.
.fi
.
.IP "" 0
.
.SS "tostring"
The \fBtostring\fR function prints its input as a string\. Strings are left unchanged, and all other values are JSON\-encoded\.
.
.IP "" 4
.
.nf

jq \'\.[] | tostring\'
   [1, "1", [1]]
=> "1", "1", "[1]"
.
.fi
.
.IP "" 0
.
.SS "type"
The \fBtype\fR function returns the type of its argument as a string, which is one of null, boolean, number, string, array or object\.
.
.IP "" 4
.
.nf

jq \'map(type)\'
   [0, false, [], {}, null, "hello"]
=> ["number", "boolean", "array", "object", "null", "string"]
.
.fi
.
.IP "" 0
.
.SS "infinite, nan, isinfinite, isnan, isfinite, isnormal"
Some arithmetic operations can yield infinities and "not a number" (NaN) values\. The \fBisinfinite\fR builtin returns \fBtrue\fR if its input is infinite\. The \fBisnan\fR builtin returns \fBtrue\fR if its input is a NaN\. The \fBinfinite\fR builtin returns a positive infinite value\. The \fBnan\fR builtin returns a NaN\. The \fBisnormal\fR builtin returns true if its input is a normal number\.
.
.P
Note that division by zero raises an error\.
.
.P
Currently most arithmetic operations operating on infinities, NaNs, and sub\-normals do not raise errors\.
.
.IP "" 4
.
.nf

jq \'\.[] | (infinite * \.) < 0\'
   [\-1, 1]
=> true, false

jq \'infinite, nan | type\'
   null
=> "number", "number"
.
.fi
.
.IP "" 0
.
.SS "sort, sort_by(path_expression)"
The \fBsort\fR functions sorts its input, which must be an array\. Values are sorted in the following order:
.
.IP "\(bu" 4
\fBnull\fR
.
.IP "\(bu" 4
\fBfalse\fR
.
.IP "\(bu" 4
\fBtrue\fR
.
.IP "\(bu" 4
numbers
.
.IP "\(bu" 4
strings, in alphabetical order (by unicode codepoint value)
.
.IP "\(bu" 4
arrays, in lexical order
.
.IP "\(bu" 4
objects
.
.IP "" 0
.
.P
The ordering for objects is a little complex: first they\'re compared by comparing their sets of keys (as arrays in sorted order), and if their keys are equal then the values are compared key by key\.
.
.P
\fBsort_by\fR may be used to sort by a particular field of an object, or by applying any jq filter\. \fBsort_by(f)\fR compares two elements by comparing the result of \fBf\fR on each element\. When \fBf\fR produces multiple values, it firstly compares the first values, and the second values if the first values are equal, and so on\.
.
.IP "" 4
.
.nf

jq \'sort\'
   [8,3,null,6]
=> [null,3,6,8]

jq \'sort_by(\.foo)\'
   [{"foo":4, "bar":10}, {"foo":3, "bar":10}, {"foo":2, "bar":1}]
=> [{"foo":2, "bar":1}, {"foo":3, "bar":10}, {"foo":4, "bar":10}]

jq \'sort_by(\.foo, \.bar)\'
   [{"foo":4, "bar":10}, {"foo":3, "bar":20}, {"foo":2, "bar":1}, {"foo":3, "bar":10}]
=> [{"foo":2, "bar":1}, {"foo":3, "bar":10}, {"foo":3, "bar":20}, {"foo":4, "bar":10}]
.
.fi
.
.IP "" 0
.
.SS "group_by(path_expression)"
\fBgroup_by(\.foo)\fR takes as input an array, groups the elements having the same \fB\.foo\fR field into separate arrays, and produces all of these arrays as elements of a larger array, sorted by the value of the \fB\.foo\fR field\.
.
.P
Any jq expression, not just a field access, may be used in place of \fB\.foo\fR\. The sorting order is the same as described in the \fBsort\fR function above\.
.
.IP "" 4
.
.nf

jq \'group_by(\.foo)\'
   [{"foo":1, "bar":10}, {"foo":3, "bar":100}, {"foo":1, "bar":1}]
=> [[{"foo":1, "bar":10}, {"foo":1, "bar":1}], [{"foo":3, "bar":100}]]
.
.fi
.
.IP "" 0
.
.SS "min, max, min_by(path_exp), max_by(path_exp)"
Find the minimum or maximum element of the input array\.
.
.P
The \fBmin_by(path_exp)\fR and \fBmax_by(path_exp)\fR functions allow you to specify a particular field or property to examine, e\.g\. \fBmin_by(\.foo)\fR finds the object with the smallest \fBfoo\fR field\.
.
.IP "" 4
.
.nf

jq \'min\'
   [5,4,2,7]
=> 2

jq \'max_by(\.foo)\'
   [{"foo":1, "bar":14}, {"foo":2, "bar":3}]
=> {"foo":2, "bar":3}
.
.fi
.
.IP "" 0
.
.SS "unique, unique_by(path_exp)"
The \fBunique\fR function takes as input an array and produces an array of the same elements, in sorted order, with duplicates removed\.
.
.P
The \fBunique_by(path_exp)\fR function will keep only one element for each value obtained by applying the argument\. Think of it as making an array by taking one element out of every group produced by \fBgroup\fR\.
.
.IP "" 4
.
.nf

jq \'unique\'
   [1,2,5,3,5,3,1,3]
=> [1,2,3,5]

jq \'unique_by(\.foo)\'
   [{"foo": 1, "bar": 2}, {"foo": 1, "bar": 3}, {"foo": 4, "bar": 5}]
=> [{"foo": 1, "bar": 2}, {"foo": 4, "bar": 5}]

jq \'unique_by(length)\'
   ["chunky", "bacon", "kitten", "cicada", "asparagus"]
=> ["bacon", "chunky", "asparagus"]
.
.fi
.
.IP "" 0
.
.SS "reverse"
This function reverses an array\.
.
.IP "" 4
.
.nf

jq \'reverse\'
   [1,2,3,4]
=> [4,3,2,1]
.
.fi
.
.IP "" 0
.
.SS "contains(element)"
The filter \fBcontains(b)\fR will produce true if b is completely contained within the input\. A string B is contained in a string A if B is a substring of A\. An array B is contained in an array A if all elements in B are contained in any element in A\. An object B is contained in object A if all of the values in B are contained in the value in A with the same key\. All other types are assumed to be contained in each other if they are equal\.
.
.IP "" 4
.
.nf

jq \'contains("bar")\'
   "foobar"
=> true

jq \'contains(["baz", "bar"])\'
   ["foobar", "foobaz", "blarp"]
=> true

jq \'contains(["bazzzzz", "bar"])\'
   ["foobar", "foobaz", "blarp"]
=> false

jq \'contains({foo: 12, bar: [{barp: 12}]})\'
   {"foo": 12, "bar":[1,2,{"barp":12, "blip":13}]}
=> true

jq \'contains({foo: 12, bar: [{barp: 15}]})\'
   {"foo": 12, "bar":[1,2,{"barp":12, "blip":13}]}
=> false
.
.fi
.
.IP "" 0
.
.SS "indices(s)"
Outputs an array containing the indices in \fB\.\fR where \fBs\fR occurs\. The input may be an array, in which case if \fBs\fR is an array then the indices output will be those where all elements in \fB\.\fR match those of \fBs\fR\.
.
.IP "" 4
.
.nf

jq \'indices(", ")\'
   "a,b, cd, efg, hijk"
=> [3,7,12]

jq \'indices(1)\'
   [0,1,2,1,3,1,4]
=> [1,3,5]

jq \'indices([1,2])\'
   [0,1,2,3,1,4,2,5,1,2,6,7]
=> [1,8]
.
.fi
.
.IP "" 0
.
.SS "index(s), rindex(s)"
Outputs the index of the first (\fBindex\fR) or last (\fBrindex\fR) occurrence of \fBs\fR in the input\.
.
.IP "" 4
.
.nf

jq \'index(", ")\'
   "a,b, cd, efg, hijk"
=> 3

jq \'index(1)\'
   [0,1,2,1,3,1,4]
=> 1

jq \'index([1,2])\'
   [0,1,2,3,1,4,2,5,1,2,6,7]
=> 1

jq \'rindex(", ")\'
   "a,b, cd, efg, hijk"
=> 12

jq \'rindex(1)\'
   [0,1,2,1,3,1,4]
=> 5

jq \'rindex([1,2])\'
   [0,1,2,3,1,4,2,5,1,2,6,7]
=> 8
.
.fi
.
.IP "" 0
.
.SS "inside"
The filter \fBinside(b)\fR will produce true if the input is completely contained within b\. It is, essentially, an inversed version of \fBcontains\fR\.
.
.IP "" 4
.
.nf

jq \'inside("foobar")\'
   "bar"
=> true

jq \'inside(["foobar", "foobaz", "blarp"])\'
   ["baz", "bar"]
=> true

jq \'inside(["foobar", "foobaz", "blarp"])\'
   ["bazzzzz", "bar"]
=> false

jq \'inside({"foo": 12, "bar":[1,2,{"barp":12, "blip":13}]})\'
   {"foo": 12, "bar": [{"barp": 12}]}
=> true

jq \'inside({"foo": 12, "bar":[1,2,{"barp":12, "blip":13}]})\'
   {"foo": 12, "bar": [{"barp": 15}]}
=> false
.
.fi
.
.IP "" 0
.
.SS "startswith(str)"
Outputs \fBtrue\fR if \. starts with the given string argument\.
.
.IP "" 4
.
.nf

jq \'[\.[]|startswith("foo")]\'
   ["fo", "foo", "barfoo", "foobar", "barfoob"]
=> [false, true, false, true, false]
.
.fi
.
.IP "" 0
.
.SS "endswith(str)"
Outputs \fBtrue\fR if \. ends with the given string argument\.
.
.IP "" 4
.
.nf

jq \'[\.[]|endswith("foo")]\'
   ["foobar", "barfoo"]
=> [false, true]
.
.fi
.
.IP "" 0
.
.SS "combinations, combinations(n)"
Outputs all combinations of the elements of the arrays in the input array\. If given an argument \fBn\fR, it outputs all combinations of \fBn\fR repetitions of the input array\.
.
.IP "" 4
.
.nf

jq \'combinations\'
   [[1,2], [3, 4]]
=> [1, 3], [1, 4], [2, 3], [2, 4]

jq \'combinations(2)\'
   [0, 1]
=> [0, 0], [0, 1], [1, 0], [1, 1]
.
.fi
.
.IP "" 0
.
.SS "ltrimstr(str)"
Outputs its input with the given prefix string removed, if it starts with it\.
.
.IP "" 4
.
.nf

jq \'[\.[]|ltrimstr("foo")]\'
   ["fo", "foo", "barfoo", "foobar", "afoo"]
=> ["fo","","barfoo","bar","afoo"]
.
.fi
.
.IP "" 0
.
.SS "rtrimstr(str)"
Outputs its input with the given suffix string removed, if it ends with it\.
.
.IP "" 4
.
.nf

jq \'[\.[]|rtrimstr("foo")]\'
   ["fo", "foo", "barfoo", "foobar", "foob"]
=> ["fo","","bar","foobar","foob"]
.
.fi
.
.IP "" 0
.
.SS "explode"
Converts an input string into an array of the string\'s codepoint numbers\.
.
.IP "" 4
.
.nf

jq \'explode\'
   "foobar"
=> [102,111,111,98,97,114]
.
.fi
.
.IP "" 0
.
.SS "implode"
The inverse of explode\.
.
.IP "" 4
.
.nf

jq \'implode\'
   [65, 66, 67]
=> "ABC"
.
.fi
.
.IP "" 0
.
.SS "split(str)"
Splits an input string on the separator argument\.
.
.P
\fBsplit\fR can also split on regex matches when called with two arguments (see the regular expressions section below)\.
.
.IP "" 4
.
.nf

jq \'split(", ")\'
   "a, b,c,d, e, "
=> ["a","b,c,d","e",""]
.
.fi
.
.IP "" 0
.
.SS "join(str)"
Joins the array of elements given as input, using the argument as separator\. It is the inverse of \fBsplit\fR: that is, running \fBsplit("foo") | join("foo")\fR over any input string returns said input string\.
.
.P
Numbers and booleans in the input are converted to strings\. Null values are treated as empty strings\. Arrays and objects in the input are not supported\.
.
.IP "" 4
.
.nf

jq \'join(", ")\'
   ["a","b,c,d","e"]
=> "a, b,c,d, e"

jq \'join(" ")\'
   ["a",1,2\.3,true,null,false]
=> "a 1 2\.3 true  false"
.
.fi
.
.IP "" 0
.
.SS "ascii_downcase, ascii_upcase"
Emit a copy of the input string with its alphabetic characters (a\-z and A\-Z) converted to the specified case\.
.
<<<<<<< HEAD
.SS "downcase, upcase"
Emit a copy of the input string with its characters (unicode) converted to the specified case\.
=======
.IP "" 4
.
.nf

jq \'ascii_upcase\'
   "useful but not for é"
=> "USEFUL BUT NOT FOR é"
.
.fi
.
.IP "" 0
>>>>>>> 33055964
.
.SS "while(cond; update)"
The \fBwhile(cond; update)\fR function allows you to repeatedly apply an update to \fB\.\fR until \fBcond\fR is false\.
.
.P
Note that \fBwhile(cond; update)\fR is internally defined as a recursive jq function\. Recursive calls within \fBwhile\fR will not consume additional memory if \fBupdate\fR produces at most one output for each input\. See advanced topics below\.
.
.IP "" 4
.
.nf

jq \'[while(\.<100; \.*2)]\'
   1
=> [1,2,4,8,16,32,64]
.
.fi
.
.IP "" 0
.
.SS "repeat(exp)"
The \fBrepeat(exp)\fR function allows you to repeatedly apply expression \fBexp\fR to \fB\.\fR until an error is raised\.
.
.P
Note that \fBrepeat(exp)\fR is internally defined as a recursive jq function\. Recursive calls within \fBrepeat\fR will not consume additional memory if \fBexp\fR produces at most one output for each input\. See advanced topics below\.
.
.IP "" 4
.
.nf

jq \'[repeat(\.*2, error)?]\'
   1
=> [2]
.
.fi
.
.IP "" 0
.
.SS "until(cond; next)"
The \fBuntil(cond; next)\fR function allows you to repeatedly apply the expression \fBnext\fR, initially to \fB\.\fR then to its own output, until \fBcond\fR is true\. For example, this can be used to implement a factorial function (see below)\.
.
.P
Note that \fBuntil(cond; next)\fR is internally defined as a recursive jq function\. Recursive calls within \fBuntil()\fR will not consume additional memory if \fBnext\fR produces at most one output for each input\. See advanced topics below\.
.
.IP "" 4
.
.nf

jq \'[\.,1]|until(\.[0] < 1; [\.[0] \- 1, \.[1] * \.[0]])|\.[1]\'
   4
=> 24
.
.fi
.
.IP "" 0
.
.SS "recurse(f), recurse, recurse(f; condition)"
The \fBrecurse(f)\fR function allows you to search through a recursive structure, and extract interesting data from all levels\. Suppose your input represents a filesystem:
.
.IP "" 4
.
.nf

{"name": "/", "children": [
  {"name": "/bin", "children": [
    {"name": "/bin/ls", "children": []},
    {"name": "/bin/sh", "children": []}]},
  {"name": "/home", "children": [
    {"name": "/home/stephen", "children": [
      {"name": "/home/stephen/jq", "children": []}]}]}]}
.
.fi
.
.IP "" 0
.
.P
Now suppose you want to extract all of the filenames present\. You need to retrieve \fB\.name\fR, \fB\.children[]\.name\fR, \fB\.children[]\.children[]\.name\fR, and so on\. You can do this with:
.
.IP "" 4
.
.nf

recurse(\.children[]) | \.name
.
.fi
.
.IP "" 0
.
.P
When called without an argument, \fBrecurse\fR is equivalent to \fBrecurse(\.[]?)\fR\.
.
.P
\fBrecurse(f)\fR is identical to \fBrecurse(f; true)\fR and can be used without concerns about recursion depth\.
.
.P
\fBrecurse(f; condition)\fR is a generator which begins by emitting \. and then emits in turn \.|f, \.|f|f, \.|f|f|f, \.\.\. so long as the computed value satisfies the condition\. For example, to generate all the integers, at least in principle, one could write \fBrecurse(\.+1; true)\fR\.
.
.P
The recursive calls in \fBrecurse\fR will not consume additional memory whenever \fBf\fR produces at most a single output for each input\.
.
.IP "" 4
.
.nf

jq \'recurse(\.foo[])\'
   {"foo":[{"foo": []}, {"foo":[{"foo":[]}]}]}
=> {"foo":[{"foo":[]},{"foo":[{"foo":[]}]}]}, {"foo":[]}, {"foo":[{"foo":[]}]}, {"foo":[]}

jq \'recurse\'
   {"a":0,"b":[1]}
=> {"a":0,"b":[1]}, 0, [1], 1

jq \'recurse(\. * \.; \. < 20)\'
   2
=> 2, 4, 16
.
.fi
.
.IP "" 0
.
.SS "walk(f)"
The \fBwalk(f)\fR function applies f recursively to every component of the input entity\. When an array is encountered, f is first applied to its elements and then to the array itself; when an object is encountered, f is first applied to all the values and then to the object\. In practice, f will usually test the type of its input, as illustrated in the following examples\. The first example highlights the usefulness of processing the elements of an array of arrays before processing the array itself\. The second example shows how all the keys of all the objects within the input can be considered for alteration\.
.
.IP "" 4
.
.nf

jq \'walk(if type == "array" then sort else \. end)\'
   [[4, 1, 7], [8, 5, 2], [3, 6, 9]]
=> [[1,4,7],[2,5,8],[3,6,9]]

jq \'walk( if type == "object" then with_entries( \.key |= sub( "^_+"; "") ) else \. end )\'
   [ { "_a": { "__b": 2 } } ]
=> [{"a":{"b":2}}]
.
.fi
.
.IP "" 0
.
.SS "$ENV, env"
\fB$ENV\fR is an object representing the environment variables as set when the jq program started\.
.
.P
\fBenv\fR outputs an object representing jq\'s current environment\.
.
.P
At the moment there is no builtin for setting environment variables\.
.
.IP "" 4
.
.nf

jq \'$ENV\.PAGER\'
   null
=> "less"

jq \'env\.PAGER\'
   null
=> "less"
.
.fi
.
.IP "" 0
.
.SS "transpose"
Transpose a possibly jagged matrix (an array of arrays)\. Rows are padded with nulls so the result is always rectangular\.
.
.IP "" 4
.
.nf

jq \'transpose\'
   [[1], [2,3]]
=> [[1,2],[null,3]]
.
.fi
.
.IP "" 0
.
.SS "bsearch(x)"
\fBbsearch(x)\fR conducts a binary search for x in the input array\. If the input is sorted and contains x, then \fBbsearch(x)\fR will return its index in the array; otherwise, if the array is sorted, it will return (\-1 \- ix) where ix is an insertion point such that the array would still be sorted after the insertion of x at ix\. If the array is not sorted, \fBbsearch(x)\fR will return an integer that is probably of no interest\.
.
.IP "" 4
.
.nf

jq \'bsearch(0)\'
   [0,1]
=> 0

jq \'bsearch(0)\'
   [1,2,3]
=> \-1

jq \'bsearch(4) as $ix | if $ix < 0 then \.[\-(1+$ix)] = 4 else \. end\'
   [1,2,3]
=> [1,2,3,4]
.
.fi
.
.IP "" 0
.
.SS "String interpolation: \e(exp)"
Inside a string, you can put an expression inside parens after a backslash\. Whatever the expression returns will be interpolated into the string\.
.
.IP "" 4
.
.nf

jq \'"The input was \e(\.), which is one less than \e(\.+1)"\'
   42
=> "The input was 42, which is one less than 43"
.
.fi
.
.IP "" 0
.
.SS "Convert to/from JSON"
The \fBtojson\fR and \fBfromjson\fR builtins dump values as JSON texts or parse JSON texts into values, respectively\. The \fBtojson\fR builtin differs from \fBtostring\fR in that \fBtostring\fR returns strings unmodified, while \fBtojson\fR encodes strings as JSON strings\.
.
.IP "" 4
.
.nf

jq \'[\.[]|tostring]\'
   [1, "foo", ["foo"]]
=> ["1","foo","[\e"foo\e"]"]

jq \'[\.[]|tojson]\'
   [1, "foo", ["foo"]]
=> ["1","\e"foo\e"","[\e"foo\e"]"]

jq \'[\.[]|tojson|fromjson]\'
   [1, "foo", ["foo"]]
=> [1,"foo",["foo"]]
.
.fi
.
.IP "" 0
.
.SS "Format strings and escaping"
The \fB@foo\fR syntax is used to format and escape strings, which is useful for building URLs, documents in a language like HTML or XML, and so forth\. \fB@foo\fR can be used as a filter on its own, the possible escapings are:
.
.TP
\fB@text\fR:
.
.IP
Calls \fBtostring\fR, see that function for details\.
.
.TP
\fB@json\fR:
.
.IP
Serializes the input as JSON\.
.
.TP
\fB@html\fR:
.
.IP
Applies HTML/XML escaping, by mapping the characters \fB<>&\'"\fR to their entity equivalents \fB&lt;\fR, \fB&gt;\fR, \fB&amp;\fR, \fB&apos;\fR, \fB&quot;\fR\.
.
.TP
\fB@uri\fR:
.
.IP
Applies percent\-encoding, by mapping all reserved URI characters to a \fB%XX\fR sequence\.
.
.TP
\fB@csv\fR:
.
.IP
The input must be an array, and it is rendered as CSV with double quotes for strings, and quotes escaped by repetition\.
.
.TP
\fB@tsv\fR:
.
.IP
The input must be an array, and it is rendered as TSV (tab\-separated values)\. Each input array will be printed as a single line\. Fields are separated by a single tab (ascii \fB0x09\fR)\. Input characters line\-feed (ascii \fB0x0a\fR), carriage\-return (ascii \fB0x0d\fR), tab (ascii \fB0x09\fR) and backslash (ascii \fB0x5c\fR) will be output as escape sequences \fB\en\fR, \fB\er\fR, \fB\et\fR, \fB\e\e\fR respectively\.
.
.TP
\fB@sh\fR:
.
.IP
The input is escaped suitable for use in a command\-line for a POSIX shell\. If the input is an array, the output will be a series of space\-separated strings\.
.
.TP
\fB@base64\fR:
.
.IP
The input is converted to base64 as specified by RFC 4648\.
.
.TP
\fB@base64d\fR:
.
.IP
The inverse of \fB@base64\fR, input is decoded as specified by RFC 4648\. Note\e: If the decoded string is not UTF\-8, the results are undefined\.
.
.P
This syntax can be combined with string interpolation in a useful way\. You can follow a \fB@foo\fR token with a string literal\. The contents of the string literal will \fInot\fR be escaped\. However, all interpolations made inside that string literal will be escaped\. For instance,
.
.IP "" 4
.
.nf

@uri "https://www\.google\.com/search?q=\e(\.search)"
.
.fi
.
.IP "" 0
.
.P
will produce the following output for the input \fB{"search":"what is jq?"}\fR:
.
.IP "" 4
.
.nf

"https://www\.google\.com/search?q=what%20is%20jq%3F"
.
.fi
.
.IP "" 0
.
.P
Note that the slashes, question mark, etc\. in the URL are not escaped, as they were part of the string literal\.
.
.IP "" 4
.
.nf

jq \'@html\'
   "This works if x < y"
=> "This works if x &lt; y"

jq \'@sh "echo \e(\.)"\'
   "O\'Hara\'s Ale"
=> "echo \'O\'\e\e\'\'Hara\'\e\e\'\'s Ale\'"

jq \'@base64\'
   "This is a message"
=> "VGhpcyBpcyBhIG1lc3NhZ2U="

jq \'@base64d\'
   "VGhpcyBpcyBhIG1lc3NhZ2U="
=> "This is a message"
.
.fi
.
.IP "" 0
.
.SS "Dates"
jq provides some basic date handling functionality, with some high\-level and low\-level builtins\. In all cases these builtins deal exclusively with time in UTC\.
.
.P
The \fBfromdateiso8601\fR builtin parses datetimes in the ISO 8601 format to a number of seconds since the Unix epoch (1970\-01\-01T00:00:00Z)\. The \fBtodateiso8601\fR builtin does the inverse\.
.
.P
The \fBfromdate\fR builtin parses datetime strings\. Currently \fBfromdate\fR only supports ISO 8601 datetime strings, but in the future it will attempt to parse datetime strings in more formats\.
.
.P
The \fBtodate\fR builtin is an alias for \fBtodateiso8601\fR\.
.
.P
The \fBnow\fR builtin outputs the current time, in seconds since the Unix epoch\.
.
.P
Low\-level jq interfaces to the C\-library time functions are also provided: \fBstrptime\fR, \fBstrftime\fR, \fBstrflocaltime\fR, \fBmktime\fR, \fBgmtime\fR, and \fBlocaltime\fR\. Refer to your host operating system\'s documentation for the format strings used by \fBstrptime\fR and \fBstrftime\fR\. Note: these are not necessarily stable interfaces in jq, particularly as to their localization functionality\.
.
.P
The \fBgmtime\fR builtin consumes a number of seconds since the Unix epoch and outputs a "broken down time" representation of Greenwich Mean Time as an array of numbers representing (in this order): the year, the month (zero\-based), the day of the month (one\-based), the hour of the day, the minute of the hour, the second of the minute, the day of the week, and the day of the year \-\- all one\-based unless otherwise stated\. The day of the week number may be wrong on some systems for dates before March 1st 1900, or after December 31 2099\.
.
.P
The \fBlocaltime\fR builtin works like the \fBgmtime\fR builtin, but using the local timezone setting\.
.
.P
The \fBmktime\fR builtin consumes "broken down time" representations of time output by \fBgmtime\fR and \fBstrptime\fR\.
.
.P
The \fBstrptime(fmt)\fR builtin parses input strings matching the \fBfmt\fR argument\. The output is in the "broken down time" representation consumed by \fBgmtime\fR and output by \fBmktime\fR\.
.
.P
The \fBstrftime(fmt)\fR builtin formats a time (GMT) with the given format\. The \fBstrflocaltime\fR does the same, but using the local timezone setting\.
.
.P
The format strings for \fBstrptime\fR and \fBstrftime\fR are described in typical C library documentation\. The format string for ISO 8601 datetime is \fB"%Y\-%m\-%dT%H:%M:%SZ"\fR\.
.
.P
jq may not support some or all of this date functionality on some systems\. In particular, the \fB%u\fR and \fB%j\fR specifiers for \fBstrptime(fmt)\fR are not supported on macOS\.
.
.IP "" 4
.
.nf

jq \'fromdate\'
   "2015\-03\-05T23:51:47Z"
=> 1425599507

jq \'strptime("%Y\-%m\-%dT%H:%M:%SZ")\'
   "2015\-03\-05T23:51:47Z"
=> [2015,2,5,23,51,47,4,63]

jq \'strptime("%Y\-%m\-%dT%H:%M:%SZ")|mktime\'
   "2015\-03\-05T23:51:47Z"
=> 1425599507
.
.fi
.
.IP "" 0
.
.SS "SQL\-Style Operators"
jq provides a few SQL\-style operators\.
.
.TP
INDEX(stream; index_expression):
.
.IP
This builtin produces an object whose keys are computed by the given index expression applied to each value from the given stream\.
.
.TP
JOIN($idx; stream; idx_expr; join_expr):
.
.IP
This builtin joins the values from the given stream to the given index\. The index\'s keys are computed by applying the given index expression to each value from the given stream\. An array of the value in the stream and the corresponding value from the index is fed to the given join expression to produce each result\.
.
.TP
JOIN($idx; stream; idx_expr):
.
.IP
Same as \fBJOIN($idx; stream; idx_expr; \.)\fR\.
.
.TP
JOIN($idx; idx_expr):
.
.IP
This builtin joins the input \fB\.\fR to the given index, applying the given index expression to \fB\.\fR to compute the index key\. The join operation is as described above\.
.
.TP
IN(s):
.
.IP
This builtin outputs \fBtrue\fR if \fB\.\fR appears in the given stream, otherwise it outputs \fBfalse\fR\.
.
.TP
IN(source; s):
.
.IP
This builtin outputs \fBtrue\fR if any value in the source stream appears in the second stream, otherwise it outputs \fBfalse\fR\.
.
.SS "builtins"
Returns a list of all builtin functions in the format \fBname/arity\fR\. Since functions with the same name but different arities are considered separate functions, \fBall/0\fR, \fBall/1\fR, and \fBall/2\fR would all be present in the list\.
.
.SH "CONDITIONALS AND COMPARISONS"
.
.SS "==, !="
The expression \'a == b\' will produce \'true\' if the results of evaluating a and b are equal (that is, if they represent equivalent JSON values) and \'false\' otherwise\. In particular, strings are never considered equal to numbers\. In checking for the equality of JSON objects, the ordering of keys is irrelevant\. If you\'re coming from JavaScript, please note that jq\'s \fB==\fR is like JavaScript\'s \fB===\fR, the "strict equality" operator\.
.
.P
!= is "not equal", and \'a != b\' returns the opposite value of \'a == b\'
.
.IP "" 4
.
.nf

jq \'\. == false\'
   null
=> false

jq \'\. == {"b": {"d": (4 + 1e\-20), "c": 3}, "a":1}\'
   {"a":1, "b": {"c": 3, "d": 4}}
=> true

jq \'\.[] == 1\'
   [1, 1\.0, "1", "banana"]
=> true, true, false, false
.
.fi
.
.IP "" 0
.
.SS "if\-then\-else\-end"
\fBif A then B else C end\fR will act the same as \fBB\fR if \fBA\fR produces a value other than false or null, but act the same as \fBC\fR otherwise\.
.
.P
\fBif A then B end\fR is the same as \fBif A then B else \.  end\fR\. That is, the \fBelse\fR branch is optional, and if absent is the same as \fB\.\fR\. This also applies to \fBelif\fR with absent ending \fBelse\fR branch\.
.
.P
Checking for false or null is a simpler notion of "truthiness" than is found in JavaScript or Python, but it means that you\'ll sometimes have to be more explicit about the condition you want\. You can\'t test whether, e\.g\. a string is empty using \fBif \.name then A else B end\fR; you\'ll need something like \fBif \.name == "" then A else B end\fR instead\.
.
.P
If the condition \fBA\fR produces multiple results, then \fBB\fR is evaluated once for each result that is not false or null, and \fBC\fR is evaluated once for each false or null\.
.
.P
More cases can be added to an if using \fBelif A then B\fR syntax\.
.
.IP "" 4
.
.nf

jq \'if \. == 0 then
  "zero"
elif \. == 1 then
  "one"
else
  "many"
end\'
   2
=> "many"
.
.fi
.
.IP "" 0
.
.SS ">, >=, <=, <"
The comparison operators \fB>\fR, \fB>=\fR, \fB<=\fR, \fB<\fR return whether their left argument is greater than, greater than or equal to, less than or equal to or less than their right argument (respectively)\.
.
.P
The ordering is the same as that described for \fBsort\fR, above\.
.
.IP "" 4
.
.nf

jq \'\. < 5\'
   2
=> true
.
.fi
.
.IP "" 0
.
.SS "and, or, not"
jq supports the normal Boolean operators \fBand\fR, \fBor\fR, \fBnot\fR\. They have the same standard of truth as if expressions \- \fBfalse\fR and \fBnull\fR are considered "false values", and anything else is a "true value"\.
.
.P
If an operand of one of these operators produces multiple results, the operator itself will produce a result for each input\.
.
.P
\fBnot\fR is in fact a builtin function rather than an operator, so it is called as a filter to which things can be piped rather than with special syntax, as in \fB\.foo and \.bar | not\fR\.
.
.P
These three only produce the values \fBtrue\fR and \fBfalse\fR, and so are only useful for genuine Boolean operations, rather than the common Perl/Python/Ruby idiom of "value_that_may_be_null or default"\. If you want to use this form of "or", picking between two values rather than evaluating a condition, see the \fB//\fR operator below\.
.
.IP "" 4
.
.nf

jq \'42 and "a string"\'
   null
=> true

jq \'(true, false) or false\'
   null
=> true, false

jq \'(true, true) and (true, false)\'
   null
=> true, false, true, false

jq \'[true, false | not]\'
   null
=> [false, true]
.
.fi
.
.IP "" 0
.
.SS "Alternative operator: //"
A filter of the form \fBa // b\fR produces the same results as \fBa\fR, if \fBa\fR produces results other than \fBfalse\fR and \fBnull\fR\. Otherwise, \fBa // b\fR produces the same results as \fBb\fR\.
.
.P
This is useful for providing defaults: \fB\.foo // 1\fR will evaluate to \fB1\fR if there\'s no \fB\.foo\fR element in the input\. It\'s similar to how \fBor\fR is sometimes used in Python (jq\'s \fBor\fR operator is reserved for strictly Boolean operations)\.
.
.IP "" 4
.
.nf

jq \'\.foo // 42\'
   {"foo": 19}
=> 19

jq \'\.foo // 42\'
   {}
=> 42
.
.fi
.
.IP "" 0
.
.SS "try\-catch"
Errors can be caught by using \fBtry EXP catch EXP\fR\. The first expression is executed, and if it fails then the second is executed with the error message\. The output of the handler, if any, is output as if it had been the output of the expression to try\.
.
.P
The \fBtry EXP\fR form uses \fBempty\fR as the exception handler\.
.
.IP "" 4
.
.nf

jq \'try \.a catch "\. is not an object"\'
   true
=> "\. is not an object"

jq \'[\.[]|try \.a]\'
   [{}, true, {"a":1}]
=> [null, 1]

jq \'try error("some exception") catch \.\'
   true
=> "some exception"
.
.fi
.
.IP "" 0
.
.SS "Breaking out of control structures"
A convenient use of try/catch is to break out of control structures like \fBreduce\fR, \fBforeach\fR, \fBwhile\fR, and so on\.
.
.P
For example:
.
.IP "" 4
.
.nf

# Repeat an expression until it raises "break" as an
# error, then stop repeating without re\-raising the error\.
# But if the error caught is not "break" then re\-raise it\.
try repeat(exp) catch if \.=="break" then empty else error
.
.fi
.
.IP "" 0
.
.P
jq has a syntax for named lexical labels to "break" or "go (back) to":
.
.IP "" 4
.
.nf

label $out | \.\.\. break $out \.\.\.
.
.fi
.
.IP "" 0
.
.P
The \fBbreak $label_name\fR expression will cause the program to to act as though the nearest (to the left) \fBlabel $label_name\fR produced \fBempty\fR\.
.
.P
The relationship between the \fBbreak\fR and corresponding \fBlabel\fR is lexical: the label has to be "visible" from the break\.
.
.P
To break out of a \fBreduce\fR, for example:
.
.IP "" 4
.
.nf

label $out | reduce \.[] as $item (null; if \.==false then break $out else \.\.\. end)
.
.fi
.
.IP "" 0
.
.P
The following jq program produces a syntax error:
.
.IP "" 4
.
.nf

break $out
.
.fi
.
.IP "" 0
.
.P
because no label \fB$out\fR is visible\.
.
.SS "Error Suppression / Optional Operator: ?"
The \fB?\fR operator, used as \fBEXP?\fR, is shorthand for \fBtry EXP\fR\.
.
.IP "" 4
.
.nf

jq \'[\.[] | \.a?]\'
   [{}, true, {"a":1}]
=> [null, 1]

jq \'[\.[] | tonumber?]\'
   ["1", "invalid", "3", 4]
=> [1, 3, 4]
.
.fi
.
.IP "" 0
.
.SH "REGULAR EXPRESSIONS"
jq uses the 
.
.P
Oniguruma supports several flavors of regular expression, so it is important to know that jq uses the 
.
.P
The jq regex filters are defined so that they can be used using one of these patterns:
.
.IP "" 4
.
.nf

STRING | FILTER(REGEX)
STRING | FILTER(REGEX; FLAGS)
STRING | FILTER([REGEX])
STRING | FILTER([REGEX, FLAGS])
.
.fi
.
.IP "" 0
.
.P
where:
.
.IP "\(bu" 4
STRING, REGEX, and FLAGS are jq strings and subject to jq string interpolation;
.
.IP "\(bu" 4
REGEX, after string interpolation, should be a valid regular expression;
.
.IP "\(bu" 4
FILTER is one of \fBtest\fR, \fBmatch\fR, or \fBcapture\fR, as described below\.
.
.IP "" 0
.
.P
Since REGEX must evaluate to a JSON string, some characters that are needed to form a regular expression must be escaped\. For example, the regular expression \fB\es\fR signifying a whitespace character would be written as \fB"\e\es"\fR\.
.
.P
FLAGS is a string consisting of one of more of the supported flags:
.
.IP "\(bu" 4
\fBg\fR \- Global search (find all matches, not just the first)
.
.IP "\(bu" 4
\fBi\fR \- Case insensitive search
.
.IP "\(bu" 4
\fBm\fR \- Multi line mode (\fB\.\fR will match newlines)
.
.IP "\(bu" 4
\fBn\fR \- Ignore empty matches
.
.IP "\(bu" 4
\fBp\fR \- Both s and m modes are enabled
.
.IP "\(bu" 4
\fBs\fR \- Single line mode (\fB^\fR \-> \fB\eA\fR, \fB$\fR \-> \fB\eZ\fR)
.
.IP "\(bu" 4
\fBl\fR \- Find longest possible matches
.
.IP "\(bu" 4
\fBx\fR \- Extended regex format (ignore whitespace and comments)
.
.IP "" 0
.
.P
To match a whitespace with the \fBx\fR flag, use \fB\es\fR, e\.g\.
.
.IP "" 4
.
.nf

jq \-n \'"a b" | test("a\e\esb"; "x")\'
.
.fi
.
.IP "" 0
.
.P
Note that certain flags may also be specified within REGEX, e\.g\.
.
.IP "" 4
.
.nf

jq \-n \'("test", "TEst", "teST", "TEST") | test("(?i)te(?\-i)st")\'
.
.fi
.
.IP "" 0
.
.P
evaluates to: \fBtrue\fR, \fBtrue\fR, \fBfalse\fR, \fBfalse\fR\.
.
.SS "test(val), test(regex; flags)"
Like \fBmatch\fR, but does not return match objects, only \fBtrue\fR or \fBfalse\fR for whether or not the regex matches the input\.
.
.IP "" 4
.
.nf

jq \'test("foo")\'
   "foo"
=> true

jq \'\.[] | test("a b c # spaces are ignored"; "ix")\'
   ["xabcd", "ABC"]
=> true, true
.
.fi
.
.IP "" 0
.
.SS "match(val), match(regex; flags)"
\fBmatch\fR outputs an object for each match it finds\. Matches have the following fields:
.
.IP "\(bu" 4
\fBoffset\fR \- offset in UTF\-8 codepoints from the beginning of the input
.
.IP "\(bu" 4
\fBlength\fR \- length in UTF\-8 codepoints of the match
.
.IP "\(bu" 4
\fBstring\fR \- the string that it matched
.
.IP "\(bu" 4
\fBcaptures\fR \- an array of objects representing capturing groups\.
.
.IP "" 0
.
.P
Capturing group objects have the following fields:
.
.IP "\(bu" 4
\fBoffset\fR \- offset in UTF\-8 codepoints from the beginning of the input
.
.IP "\(bu" 4
\fBlength\fR \- length in UTF\-8 codepoints of this capturing group
.
.IP "\(bu" 4
\fBstring\fR \- the string that was captured
.
.IP "\(bu" 4
\fBname\fR \- the name of the capturing group (or \fBnull\fR if it was unnamed)
.
.IP "" 0
.
.P
Capturing groups that did not match anything return an offset of \-1
.
.IP "" 4
.
.nf

jq \'match("(abc)+"; "g")\'
   "abc abc"
=> {"offset": 0, "length": 3, "string": "abc", "captures": [{"offset": 0, "length": 3, "string": "abc", "name": null}]}, {"offset": 4, "length": 3, "string": "abc", "captures": [{"offset": 4, "length": 3, "string": "abc", "name": null}]}

jq \'match("foo")\'
   "foo bar foo"
=> {"offset": 0, "length": 3, "string": "foo", "captures": []}

jq \'match(["foo", "ig"])\'
   "foo bar FOO"
=> {"offset": 0, "length": 3, "string": "foo", "captures": []}, {"offset": 8, "length": 3, "string": "FOO", "captures": []}

jq \'match("foo (?<bar123>bar)? foo"; "ig")\'
   "foo bar foo foo  foo"
=> {"offset": 0, "length": 11, "string": "foo bar foo", "captures": [{"offset": 4, "length": 3, "string": "bar", "name": "bar123"}]}, {"offset": 12, "length": 8, "string": "foo  foo", "captures": [{"offset": \-1, "length": 0, "string": null, "name": "bar123"}]}

jq \'[ match("\."; "g")] | length\'
   "abc"
=> 3
.
.fi
.
.IP "" 0
.
.SS "capture(val), capture(regex; flags)"
Collects the named captures in a JSON object, with the name of each capture as the key, and the matched string as the corresponding value\.
.
.IP "" 4
.
.nf

jq \'capture("(?<a>[a\-z]+)\-(?<n>[0\-9]+)")\'
   "xyzzy\-14"
=> { "a": "xyzzy", "n": "14" }
.
.fi
.
.IP "" 0
.
.SS "scan(regex), scan(regex; flags)"
Emit a stream of the non\-overlapping substrings of the input that match the regex in accordance with the flags, if any have been specified\. If there is no match, the stream is empty\. To capture all the matches for each input string, use the idiom \fB[ expr ]\fR, e\.g\. \fB[ scan(regex) ]\fR\.
.
.IP "" 4
.
.nf

jq \'scan("c")\'
   "abcdefabc"
=> "c", "c"
.
.fi
.
.IP "" 0
.
.SS "split(regex; flags)"
Splits an input string on each regex match\.
.
.P
For backwards compatibility, when called with a single argument, \fBsplit\fR splits on a string, not a regex\.
.
.IP "" 4
.
.nf

jq \'split(", *"; null)\'
   "ab,cd, ef"
=> ["ab","cd","ef"]
.
.fi
.
.IP "" 0
.
.SS "splits(regex), splits(regex; flags)"
These provide the same results as their \fBsplit\fR counterparts, but as a stream instead of an array\.
.
.IP "" 4
.
.nf

jq \'splits(", *")\'
   "ab,cd,   ef, gh"
=> "ab", "cd", "ef", "gh"
.
.fi
.
.IP "" 0
.
.SS "sub(regex; tostring), sub(regex; tostring; flags)"
Emit the string obtained by replacing the first match of regex in the input string with \fBtostring\fR, after interpolation\. \fBtostring\fR should be a jq string or a stream of such strings, each of which may contain references to named captures\. The named captures are, in effect, presented as a JSON object (as constructed by \fBcapture\fR) to \fBtostring\fR, so a reference to a captured variable named "x" would take the form: \fB"\e(\.x)"\fR\.
.
.IP "" 4
.
.nf

jq \'sub("[^a\-z]*(?<x>[a\-z]+)"; "Z\e(\.x)"; "g")\'
   "123abc456def"
=> "ZabcZdef"

jq \'[sub("(?<a>\.)"; "\e(\.a|ascii_upcase)", "\e(\.a|ascii_downcase)")]\'
   "aB"
=> ["AB","aB"]
.
.fi
.
.IP "" 0
.
.SS "gsub(regex; tostring), gsub(regex; tostring; flags)"
\fBgsub\fR is like \fBsub\fR but all the non\-overlapping occurrences of the regex are replaced by \fBtostring\fR, after interpolation\. If the second argument is a stream of jq strings, then \fBgsub\fR will produce a corresponding stream of JSON strings\.
.
.IP "" 4
.
.nf

jq \'gsub("(?<x>\.)[^a]*"; "+\e(\.x)\-")\'
   "Abcabc"
=> "+A\-+a\-"

jq \'[gsub("p"; "a", "b")]\'
   "p"
=> ["a","b"]
.
.fi
.
.IP "" 0
.
.SH "ADVANCED FEATURES"
Variables are an absolute necessity in most programming languages, but they\'re relegated to an "advanced feature" in jq\.
.
.P
In most languages, variables are the only means of passing around data\. If you calculate a value, and you want to use it more than once, you\'ll need to store it in a variable\. To pass a value to another part of the program, you\'ll need that part of the program to define a variable (as a function parameter, object member, or whatever) in which to place the data\.
.
.P
It is also possible to define functions in jq, although this is is a feature whose biggest use is defining jq\'s standard library (many jq functions such as \fBmap\fR and \fBselect\fR are in fact written in jq)\.
.
.P
jq has reduction operators, which are very powerful but a bit tricky\. Again, these are mostly used internally, to define some useful bits of jq\'s standard library\.
.
.P
It may not be obvious at first, but jq is all about generators (yes, as often found in other languages)\. Some utilities are provided to help deal with generators\.
.
.P
Some minimal I/O support (besides reading JSON from standard input, and writing JSON to standard output) is available\.
.
.P
Finally, there is a module/library system\.
.
.SS "Variable / Symbolic Binding Operator: \.\.\. as $identifier | \.\.\."
In jq, all filters have an input and an output, so manual plumbing is not necessary to pass a value from one part of a program to the next\. Many expressions, for instance \fBa + b\fR, pass their input to two distinct subexpressions (here \fBa\fR and \fBb\fR are both passed the same input), so variables aren\'t usually necessary in order to use a value twice\.
.
.P
For instance, calculating the average value of an array of numbers requires a few variables in most languages \- at least one to hold the array, perhaps one for each element or for a loop counter\. In jq, it\'s simply \fBadd / length\fR \- the \fBadd\fR expression is given the array and produces its sum, and the \fBlength\fR expression is given the array and produces its length\.
.
.P
So, there\'s generally a cleaner way to solve most problems in jq than defining variables\. Still, sometimes they do make things easier, so jq lets you define variables using \fBexpression as $variable\fR\. All variable names start with \fB$\fR\. Here\'s a slightly uglier version of the array\-averaging example:
.
.IP "" 4
.
.nf

length as $array_length | add / $array_length
.
.fi
.
.IP "" 0
.
.P
We\'ll need a more complicated problem to find a situation where using variables actually makes our lives easier\.
.
.P
Suppose we have an array of blog posts, with "author" and "title" fields, and another object which is used to map author usernames to real names\. Our input looks like:
.
.IP "" 4
.
.nf

{"posts": [{"title": "First post", "author": "anon"},
           {"title": "A well\-written article", "author": "person1"}],
 "realnames": {"anon": "Anonymous Coward",
               "person1": "Person McPherson"}}
.
.fi
.
.IP "" 0
.
.P
We want to produce the posts with the author field containing a real name, as in:
.
.IP "" 4
.
.nf

{"title": "First post", "author": "Anonymous Coward"}
{"title": "A well\-written article", "author": "Person McPherson"}
.
.fi
.
.IP "" 0
.
.P
We use a variable, $names, to store the realnames object, so that we can refer to it later when looking up author usernames:
.
.IP "" 4
.
.nf

\&.realnames as $names | \.posts[] | {title, author: $names[\.author]}
.
.fi
.
.IP "" 0
.
.P
The expression \fBexp as $x | \.\.\.\fR means: for each value of expression \fBexp\fR, run the rest of the pipeline with the entire original input, and with \fB$x\fR set to that value\. Thus \fBas\fR functions as something of a foreach loop\.
.
.P
Just as \fB{foo}\fR is a handy way of writing \fB{foo: \.foo}\fR, so \fB{$foo}\fR is a handy way of writing \fB{foo: $foo}\fR\.
.
.P
Multiple variables may be declared using a single \fBas\fR expression by providing a pattern that matches the structure of the input (this is known as "destructuring"):
.
.IP "" 4
.
.nf

\&. as {realnames: $names, posts: [$first, $second]} | \.\.\.
.
.fi
.
.IP "" 0
.
.P
The variable declarations in array patterns (e\.g\., \fB\. as [$first, $second]\fR) bind to the elements of the array in from the element at index zero on up, in order\. When there is no value at the index for an array pattern element, \fBnull\fR is bound to that variable\.
.
.P
Variables are scoped over the rest of the expression that defines them, so
.
.IP "" 4
.
.nf

\&.realnames as $names | (\.posts[] | {title, author: $names[\.author]})
.
.fi
.
.IP "" 0
.
.P
will work, but
.
.IP "" 4
.
.nf

(\.realnames as $names | \.posts[]) | {title, author: $names[\.author]}
.
.fi
.
.IP "" 0
.
.P
won\'t\.
.
.P
For programming language theorists, it\'s more accurate to say that jq variables are lexically\-scoped bindings\. In particular there\'s no way to change the value of a binding; one can only setup a new binding with the same name, but which will not be visible where the old one was\.
.
.IP "" 4
.
.nf

jq \'\.bar as $x | \.foo | \. + $x\'
   {"foo":10, "bar":200}
=> 210

jq \'\. as $i|[(\.*2|\. as $i| $i), $i]\'
   5
=> [10,5]

jq \'\. as [$a, $b, {c: $c}] | $a + $b + $c\'
   [2, 3, {"c": 4, "d": 5}]
=> 9

jq \'\.[] as [$a, $b] | {a: $a, b: $b}\'
   [[0], [0, 1], [2, 1, 0]]
=> {"a":0,"b":null}, {"a":0,"b":1}, {"a":2,"b":1}
.
.fi
.
.IP "" 0
.
.SS "Destructuring Alternative Operator: ?//"
The destructuring alternative operator provides a concise mechanism for destructuring an input that can take one of several forms\.
.
.P
Suppose we have an API that returns a list of resources and events associated with them, and we want to get the user_id and timestamp of the first event for each resource\. The API (having been clumsily converted from XML) will only wrap the events in an array if the resource has multiple events:
.
.IP "" 4
.
.nf

{"resources": [{"id": 1, "kind": "widget", "events": {"action": "create", "user_id": 1, "ts": 13}},
               {"id": 2, "kind": "widget", "events": [{"action": "create", "user_id": 1, "ts": 14}, {"action": "destroy", "user_id": 1, "ts": 15}]}]}
.
.fi
.
.IP "" 0
.
.P
We can use the destructuring alternative operator to handle this structural change simply:
.
.IP "" 4
.
.nf

\&.resources[] as {$id, $kind, events: {$user_id, $ts}} ?// {$id, $kind, events: [{$user_id, $ts}]} | {$user_id, $kind, $id, $ts}
.
.fi
.
.IP "" 0
.
.P
Or, if we aren\'t sure if the input is an array of values or an object:
.
.IP "" 4
.
.nf

\&.[] as [$id, $kind, $user_id, $ts] ?// {$id, $kind, $user_id, $ts} | \.\.\.
.
.fi
.
.IP "" 0
.
.P
Each alternative need not define all of the same variables, but all named variables will be available to the subsequent expression\. Variables not matched in the alternative that succeeded will be \fBnull\fR:
.
.IP "" 4
.
.nf

\&.resources[] as {$id, $kind, events: {$user_id, $ts}} ?// {$id, $kind, events: [{$first_user_id, $first_ts}]} | {$user_id, $first_user_id, $kind, $id, $ts, $first_ts}
.
.fi
.
.IP "" 0
.
.P
Additionally, if the subsequent expression returns an error, the alternative operator will attempt to try the next binding\. Errors that occur during the final alternative are passed through\.
.
.IP "" 4
.
.nf

[[3]] | \.[] as [$a] ?// [$b] | if $a != null then error("err: \e($a)") else {$a,$b} end

jq \'\.[] as {$a, $b, c: {$d, $e}} ?// {$a, $b, c: [{$d, $e}]} | {$a, $b, $d, $e}\'
   [{"a": 1, "b": 2, "c": {"d": 3, "e": 4}}, {"a": 1, "b": 2, "c": [{"d": 3, "e": 4}]}]
=> {"a":1,"b":2,"d":3,"e":4}, {"a":1,"b":2,"d":3,"e":4}

jq \'\.[] as {$a, $b, c: {$d}} ?// {$a, $b, c: [{$e}]} | {$a, $b, $d, $e}\'
   [{"a": 1, "b": 2, "c": {"d": 3, "e": 4}}, {"a": 1, "b": 2, "c": [{"d": 3, "e": 4}]}]
=> {"a":1,"b":2,"d":3,"e":null}, {"a":1,"b":2,"d":null,"e":4}

jq \'\.[] as [$a] ?// [$b] | if $a != null then error("err: \e($a)") else {$a,$b} end\'
   [[3]]
=> {"a":null,"b":3}
.
.fi
.
.IP "" 0
.
.SS "Defining Functions"
You can give a filter a name using "def" syntax:
.
.IP "" 4
.
.nf

def increment: \. + 1;
.
.fi
.
.IP "" 0
.
.P
From then on, \fBincrement\fR is usable as a filter just like a builtin function (in fact, this is how many of the builtins are defined)\. A function may take arguments:
.
.IP "" 4
.
.nf

def map(f): [\.[] | f];
.
.fi
.
.IP "" 0
.
.P
Arguments are passed as \fIfilters\fR (functions with no arguments), \fInot\fR as values\. The same argument may be referenced multiple times with different inputs (here \fBf\fR is run for each element of the input array)\. Arguments to a function work more like callbacks than like value arguments\. This is important to understand\. Consider:
.
.IP "" 4
.
.nf

def foo(f): f|f;
5|foo(\.*2)
.
.fi
.
.IP "" 0
.
.P
The result will be 20 because \fBf\fR is \fB\.*2\fR, and during the first invocation of \fBf\fR \fB\.\fR will be 5, and the second time it will be 10 (5 * 2), so the result will be 20\. Function arguments are filters, and filters expect an input when invoked\.
.
.P
If you want the value\-argument behaviour for defining simple functions, you can just use a variable:
.
.IP "" 4
.
.nf

def addvalue(f): f as $f | map(\. + $f);
.
.fi
.
.IP "" 0
.
.P
Or use the short\-hand:
.
.IP "" 4
.
.nf

def addvalue($f): \.\.\.;
.
.fi
.
.IP "" 0
.
.P
With either definition, \fBaddvalue(\.foo)\fR will add the current input\'s \fB\.foo\fR field to each element of the array\. Do note that calling \fBaddvalue(\.[])\fR will cause the \fBmap(\. + $f)\fR part to be evaluated once per value in the value of \fB\.\fR at the call site\.
.
.P
Multiple definitions using the same function name are allowed\. Each re\-definition replaces the previous one for the same number of function arguments, but only for references from functions (or main program) subsequent to the re\-definition\. See also the section below on scoping\.
.
.IP "" 4
.
.nf

jq \'def addvalue(f): \. + [f]; map(addvalue(\.[0]))\'
   [[1,2],[10,20]]
=> [[1,2,1], [10,20,10]]

jq \'def addvalue(f): f as $x | map(\. + $x); addvalue(\.[0])\'
   [[1,2],[10,20]]
=> [[1,2,1,2], [10,20,1,2]]
.
.fi
.
.IP "" 0
.
.SS "Scoping"
There are two types of symbols in jq: value bindings (a\.k\.a\., "variables"), and functions\. Both are scoped lexically, with expressions being able to refer only to symbols that have been defined "to the left" of them\. The only exception to this rule is that functions can refer to themselves so as to be able to create recursive functions\.
.
.P
For example, in the following expression there is a binding which is visible "to the right" of it, \fB\.\.\. | \.*3 as $times_three | [\. + $times_three] | \.\.\.\fR, but not "to the left"\. Consider this expression now, \fB\.\.\. | (\.*3 as $times_three | [\. + $times_three]) | \.\.\.\fR: here the binding \fB$times_three\fR is \fInot\fR visible past the closing parenthesis\.
.
.SS "isempty(exp)"
Returns true if \fBexp\fR produces no outputs, false otherwise\.
.
.IP "" 4
.
.nf

jq \'isempty(empty)\'
   null
=> true

jq \'isempty(\.[])\'
   []
=> true

jq \'isempty(\.[])\'
   [1,2,3]
=> false
.
.fi
.
.IP "" 0
.
.SS "limit(n; exp)"
The \fBlimit\fR function extracts up to \fBn\fR outputs from \fBexp\fR\.
.
.IP "" 4
.
.nf

jq \'[limit(3;\.[])]\'
   [0,1,2,3,4,5,6,7,8,9]
=> [0,1,2]
.
.fi
.
.IP "" 0
.
.SS "first(expr), last(expr), nth(n; expr)"
The \fBfirst(expr)\fR and \fBlast(expr)\fR functions extract the first and last values from \fBexpr\fR, respectively\.
.
.P
The \fBnth(n; expr)\fR function extracts the nth value output by \fBexpr\fR\. Note that \fBnth(n; expr)\fR doesn\'t support negative values of \fBn\fR\.
.
.IP "" 4
.
.nf

jq \'[first(range(\.)), last(range(\.)), nth(\./2; range(\.))]\'
   10
=> [0,9,5]
.
.fi
.
.IP "" 0
.
.SS "first, last, nth(n)"
The \fBfirst\fR and \fBlast\fR functions extract the first and last values from any array at \fB\.\fR\.
.
.P
The \fBnth(n)\fR function extracts the nth value of any array at \fB\.\fR\.
.
.IP "" 4
.
.nf

jq \'[range(\.)]|[first, last, nth(5)]\'
   10
=> [0,9,5]
.
.fi
.
.IP "" 0
.
.SS "reduce"
The \fBreduce\fR syntax allows you to combine all of the results of an expression by accumulating them into a single answer\. The form is \fBreduce EXP as $var (INIT; UPDATE)\fR\. As an example, we\'ll pass \fB[1,2,3]\fR to this expression:
.
.IP "" 4
.
.nf

reduce \.[] as $item (0; \. + $item)
.
.fi
.
.IP "" 0
.
.P
For each result that \fB\.[]\fR produces, \fB\. + $item\fR is run to accumulate a running total, starting from 0 as the input value\. In this example, \fB\.[]\fR produces the results \fB1\fR, \fB2\fR, and \fB3\fR, so the effect is similar to running something like this:
.
.IP "" 4
.
.nf

0 | 1 as $item | \. + $item |
    2 as $item | \. + $item |
    3 as $item | \. + $item

jq \'reduce \.[] as $item (0; \. + $item)\'
   [1,2,3,4,5]
=> 15

jq \'reduce \.[] as [$i,$j] (0; \. + $i * $j)\'
   [[1,2],[3,4],[5,6]]
=> 44

jq \'reduce \.[] as {$x,$y} (null; \.x += $x | \.y += [$y])\'
   [{"x":"a","y":1},{"x":"b","y":2},{"x":"c","y":3}]
=> {"x":"abc","y":[1,2,3]}
.
.fi
.
.IP "" 0
.
.SS "foreach"
The \fBforeach\fR syntax is similar to \fBreduce\fR, but intended to allow the construction of \fBlimit\fR and reducers that produce intermediate results\.
.
.P
The form is \fBforeach EXP as $var (INIT; UPDATE; EXTRACT)\fR\. As an example, we\'ll pass \fB[1,2,3]\fR to this expression:
.
.IP "" 4
.
.nf

foreach \.[] as $item (0; \. + $item; [$item, \. * 2])
.
.fi
.
.IP "" 0
.
.P
Like the \fBreduce\fR syntax, \fB\. + $item\fR is run for each result that \fB\.[]\fR produces, but \fB[$item, \. * 2]\fR is run for each intermediate values\. In this example, since the intermediate values are \fB1\fR, \fB3\fR, and \fB6\fR, the \fBforeach\fR expression produces \fB[1,2]\fR, \fB[2,6]\fR, and \fB[3,12]\fR\. So the effect is similar to running something like this:
.
.IP "" 4
.
.nf

0 | 1 as $item | \. + $item | [$item, \. * 2],
    2 as $item | \. + $item | [$item, \. * 2],
    3 as $item | \. + $item | [$item, \. * 2]
.
.fi
.
.IP "" 0
.
.P
When \fBEXTRACT\fR is omitted, the identity filter is used\. That is, it outputs the intermediate values as they are\.
.
.IP "" 4
.
.nf

jq \'foreach \.[] as $item (0; \. + $item)\'
   [1,2,3,4,5]
=> 1, 3, 6, 10, 15

jq \'foreach \.[] as $item (0; \. + $item; [$item, \. * 2])\'
   [1,2,3,4,5]
=> [1,2], [2,6], [3,12], [4,20], [5,30]

jq \'foreach \.[] as $item (0; \. + 1; {index: \., $item})\'
   ["foo", "bar", "baz"]
=> {"index":1,"item":"foo"}, {"index":2,"item":"bar"}, {"index":3,"item":"baz"}
.
.fi
.
.IP "" 0
.
.SS "Recursion"
As described above, \fBrecurse\fR uses recursion, and any jq function can be recursive\. The \fBwhile\fR builtin is also implemented in terms of recursion\.
.
.P
Tail calls are optimized whenever the expression to the left of the recursive call outputs its last value\. In practice this means that the expression to the left of the recursive call should not produce more than one output for each input\.
.
.P
For example:
.
.IP "" 4
.
.nf

def recurse(f): def r: \., (f | select(\. != null) | r); r;

def while(cond; update):
  def _while:
    if cond then \., (update | _while) else empty end;
  _while;

def repeat(exp):
  def _repeat:
    exp, _repeat;
  _repeat;
.
.fi
.
.IP "" 0
.
.SS "Generators and iterators"
Some jq operators and functions are actually generators in that they can produce zero, one, or more values for each input, just as one might expect in other programming languages that have generators\. For example, \fB\.[]\fR generates all the values in its input (which must be an array or an object), \fBrange(0; 10)\fR generates the integers between 0 and 10, and so on\.
.
.P
Even the comma operator is a generator, generating first the values generated by the expression to the left of the comma, then for each of those, the values generate by the expression on the right of the comma\.
.
.P
The \fBempty\fR builtin is the generator that produces zero outputs\. The \fBempty\fR builtin backtracks to the preceding generator expression\.
.
.P
All jq functions can be generators just by using builtin generators\. It is also possible to define new generators using only recursion and the comma operator\. If the recursive call(s) is(are) "in tail position" then the generator will be efficient\. In the example below the recursive call by \fB_range\fR to itself is in tail position\. The example shows off three advanced topics: tail recursion, generator construction, and sub\-functions\.
.
.IP "" 4
.
.nf

jq \'def range(init; upto; by): def _range: if (by > 0 and \. < upto) or (by < 0 and \. > upto) then \., ((\.+by)|_range) else \. end; if by == 0 then init else init|_range end | select((by > 0 and \. < upto) or (by < 0 and \. > upto)); range(0; 10; 3)\'
   null
=> 0, 3, 6, 9

jq \'def while(cond; update): def _while: if cond then \., (update | _while) else empty end; _while; [while(\.<100; \.*2)]\'
   1
=> [1,2,4,8,16,32,64]
.
.fi
.
.IP "" 0
.
.SH "MATH"
jq currently only has IEEE754 double\-precision (64\-bit) floating point number support\.
.
.P
Besides simple arithmetic operators such as \fB+\fR, jq also has most standard math functions from the C math library\. C math functions that take a single input argument (e\.g\., \fBsin()\fR) are available as zero\-argument jq functions\. C math functions that take two input arguments (e\.g\., \fBpow()\fR) are available as two\-argument jq functions that ignore \fB\.\fR\. C math functions that take three input arguments are available as three\-argument jq functions that ignore \fB\.\fR\.
.
.P
Availability of standard math functions depends on the availability of the corresponding math functions in your operating system and C math library\. Unavailable math functions will be defined but will raise an error\.
.
.P
One\-input C math functions: \fBacos\fR \fBacosh\fR \fBasin\fR \fBasinh\fR \fBatan\fR \fBatanh\fR \fBcbrt\fR \fBceil\fR \fBcos\fR \fBcosh\fR \fBerf\fR \fBerfc\fR \fBexp\fR \fBexp10\fR \fBexp2\fR \fBexpm1\fR \fBfabs\fR \fBfloor\fR \fBgamma\fR \fBj0\fR \fBj1\fR \fBlgamma\fR \fBlog\fR \fBlog10\fR \fBlog1p\fR \fBlog2\fR \fBlogb\fR \fBnearbyint\fR \fBpow10\fR \fBrint\fR \fBround\fR \fBsignificand\fR \fBsin\fR \fBsinh\fR \fBsqrt\fR \fBtan\fR \fBtanh\fR \fBtgamma\fR \fBtrunc\fR \fBy0\fR \fBy1\fR\.
.
.P
Two\-input C math functions: \fBatan2\fR \fBcopysign\fR \fBdrem\fR \fBfdim\fR \fBfmax\fR \fBfmin\fR \fBfmod\fR \fBfrexp\fR \fBhypot\fR \fBjn\fR \fBldexp\fR \fBmodf\fR \fBnextafter\fR \fBnexttoward\fR \fBpow\fR \fBremainder\fR \fBscalb\fR \fBscalbln\fR \fByn\fR\.
.
.P
Three\-input C math functions: \fBfma\fR\.
.
.P
See your system\'s manual for more information on each of these\.
.
.SH "I/O"
At this time jq has minimal support for I/O, mostly in the form of control over when inputs are read\. Two builtins functions are provided for this, \fBinput\fR and \fBinputs\fR, that read from the same sources (e\.g\., \fBstdin\fR, files named on the command\-line) as jq itself\. These two builtins, and jq\'s own reading actions, can be interleaved with each other\. They are commonly used in combination with the null input option \fB\-n\fR to prevent one input from being read implicitly\.
.
.P
Two builtins provide minimal output capabilities, \fBdebug\fR, and \fBstderr\fR\. (Recall that a jq program\'s output values are always output as JSON texts on \fBstdout\fR\.) The \fBdebug\fR builtin can have application\-specific behavior, such as for executables that use the libjq C API but aren\'t the jq executable itself\. The \fBstderr\fR builtin outputs its input in raw mode to stder with no additional decoration, not even a newline\.
.
.P
Most jq builtins are referentially transparent, and yield constant and repeatable value streams when applied to constant inputs\. This is not true of I/O builtins\.
.
.SS "input"
Outputs one new input\.
.
.P
Note that when using \fBinput\fR it is generally be necessary to invoke jq with the \fB\-n\fR command\-line option, otherwise the first entity will be lost\.
.
.IP "" 4
.
.nf

echo 1 2 3 4 | jq \'[\., input]\' # [1,2] [3,4]
.
.fi
.
.IP "" 0
.
.SS "inputs"
Outputs all remaining inputs, one by one\.
.
.P
This is primarily useful for reductions over a program\'s inputs\. Note that when using \fBinputs\fR it is generally necessary to invoke jq with the \fB\-n\fR command\-line option, otherwise the first entity will be lost\.
.
.IP "" 4
.
.nf

echo 1 2 3 | jq \-n \'reduce inputs as $i (0; \. + $i)\' # 6
.
.fi
.
.IP "" 0
.
.SS "debug, debug(msgs)"
These two filters are like \fB\.\fR but have as a side\-effect the production of one or more messages on stderr\.
.
.P
The message produced by the \fBdebug\fR filter has the form
.
.IP "" 4
.
.nf

["DEBUG:",<input\-value>]
.
.fi
.
.IP "" 0
.
.P
where \fB<input\-value>\fR is a compact rendition of the input value\. This format may change in the future\.
.
.P
The \fBdebug(msgs)\fR filter is defined as \fB(msgs | debug | empty), \.\fR thus allowing great flexibility in the content of the message, while also allowing multi\-line debugging statements to be created\.
.
.P
For example, the expression:
.
.IP "" 4
.
.nf

1 as $x | 2 | debug("Entering function foo with $x == \e($x)", \.) | (\.+1)
.
.fi
.
.IP "" 0
.
.P
would produce the value 3 but with the following two lines being written to stderr:
.
.IP "" 4
.
.nf

["DEBUG:","Entering function foo with $x == 1"]
["DEBUG:",2]
.
.fi
.
.IP "" 0
.
.SS "stderr"
Prints its input in raw and compact mode to stderr with no additional decoration, not even a newline\.
.
.SS "input_filename"
Returns the name of the file whose input is currently being filtered\. Note that this will not work well unless jq is running in a UTF\-8 locale\.
.
.SS "input_line_number"
Returns the line number of the input currently being filtered\.
.
.SH "STREAMING"
With the \fB\-\-stream\fR option jq can parse input texts in a streaming fashion, allowing jq programs to start processing large JSON texts immediately rather than after the parse completes\. If you have a single JSON text that is 1GB in size, streaming it will allow you to process it much more quickly\.
.
.P
However, streaming isn\'t easy to deal with as the jq program will have \fB[<path>, <leaf\-value>]\fR (and a few other forms) as inputs\.
.
.P
Several builtins are provided to make handling streams easier\.
.
.P
The examples below use the streamed form of \fB[0,[1]]\fR, which is \fB[[0],0],[[1,0],1],[[1,0]],[[1]]\fR\.
.
.P
Streaming forms include \fB[<path>, <leaf\-value>]\fR (to indicate any scalar value, empty array, or empty object), and \fB[<path>]\fR (to indicate the end of an array or object)\. Future versions of jq run with \fB\-\-stream\fR and \fB\-seq\fR may output additional forms such as \fB["error message"]\fR when an input text fails to parse\.
.
.SS "truncate_stream(stream_expression)"
Consumes a number as input and truncates the corresponding number of path elements from the left of the outputs of the given streaming expression\.
.
.IP "" 4
.
.nf

jq \'truncate_stream([[0],1],[[1,0],2],[[1,0]],[[1]])\'
   1
=> [[0],2], [[0]]
.
.fi
.
.IP "" 0
.
.SS "fromstream(stream_expression)"
Outputs values corresponding to the stream expression\'s outputs\.
.
.IP "" 4
.
.nf

jq \'fromstream(1|truncate_stream([[0],1],[[1,0],2],[[1,0]],[[1]]))\'
   null
=> [2]
.
.fi
.
.IP "" 0
.
.SS "tostream"
The \fBtostream\fR builtin outputs the streamed form of its input\.
.
.IP "" 4
.
.nf

jq \'\. as $dot|fromstream($dot|tostream)|\.==$dot\'
   [0,[1,{"a":1},{"b":2}]]
=> true
.
.fi
.
.IP "" 0
.
.SH "ASSIGNMENT"
Assignment works a little differently in jq than in most programming languages\. jq doesn\'t distinguish between references to and copies of something \- two objects or arrays are either equal or not equal, without any further notion of being "the same object" or "not the same object"\.
.
.P
If an object has two fields which are arrays, \fB\.foo\fR and \fB\.bar\fR, and you append something to \fB\.foo\fR, then \fB\.bar\fR will not get bigger, even if you\'ve previously set \fB\.bar = \.foo\fR\. If you\'re used to programming in languages like Python, Java, Ruby, JavaScript, etc\. then you can think of it as though jq does a full deep copy of every object before it does the assignment (for performance it doesn\'t actually do that, but that\'s the general idea)\.
.
.P
This means that it\'s impossible to build circular values in jq (such as an array whose first element is itself)\. This is quite intentional, and ensures that anything a jq program can produce can be represented in JSON\.
.
.P
All the assignment operators in jq have path expressions on the left\-hand side (LHS)\. The right\-hand side (RHS) provides values to set to the paths named by the LHS path expressions\.
.
.P
Values in jq are always immutable\. Internally, assignment works by using a reduction to compute new, replacement values for \fB\.\fR that have had all the desired assignments applied to \fB\.\fR, then outputting the modified value\. This might be made clear by this example: \fB{a:{b:{c:1}}} | (\.a\.b|=3), \.\fR\. This will output \fB{"a":{"b":3}}\fR and \fB{"a":{"b":{"c":1}}}\fR because the last sub\-expression, \fB\.\fR, sees the original value, not the modified value\.
.
.P
Most users will want to use modification assignment operators, such as \fB|=\fR or \fB+=\fR, rather than \fB=\fR\.
.
.P
Note that the LHS of assignment operators refers to a value in \fB\.\fR\. Thus \fB$var\.foo = 1\fR won\'t work as expected (\fB$var\.foo\fR is not a valid or useful path expression in \fB\.\fR); use \fB$var | \.foo = 1\fR instead\.
.
.P
Note too that \fB\.a,\.b=0\fR does not set \fB\.a\fR and \fB\.b\fR, but \fB(\.a,\.b)=0\fR sets both\.
.
.SS "Update\-assignment: |="
This is the "update" operator \fB|=\fR\. It takes a filter on the right\-hand side and works out the new value for the property of \fB\.\fR being assigned to by running the old value through this expression\. For instance, \fB(\.foo, \.bar) |= \.+1\fR will build an object with the \fBfoo\fR field set to the input\'s \fBfoo\fR plus 1, and the \fBbar\fR field set to the input\'s \fBbar\fR plus 1\.
.
.P
The left\-hand side can be any general path expression; see \fBpath()\fR\.
.
.P
Note that the left\-hand side of \fB|=\fR refers to a value in \fB\.\fR\. Thus \fB$var\.foo |= \. + 1\fR won\'t work as expected (\fB$var\.foo\fR is not a valid or useful path expression in \fB\.\fR); use \fB$var | \.foo |= \. + 1\fR instead\.
.
.P
If the right\-hand side outputs no values (i\.e\., \fBempty\fR), then the left\-hand side path will be deleted, as with \fBdel(path)\fR\.
.
.P
If the right\-hand side outputs multiple values, only the first one will be used (COMPATIBILITY NOTE: in jq 1\.5 and earlier releases, it used to be that only the last one was used)\.
.
.IP "" 4
.
.nf

jq \'(\.\.|select(type=="boolean")) |= if \. then 1 else 0 end\'
   [true,false,[5,true,[true,[false]],false]]
=> [1,0,[5,1,[1,[0]],0]]
.
.fi
.
.IP "" 0
.
.SS "Arithmetic update\-assignment: +=, \-=, *=, /=, %=, //="
jq has a few operators of the form \fBa op= b\fR, which are all equivalent to \fBa |= \. op b\fR\. So, \fB+= 1\fR can be used to increment values, being the same as \fB|= \. + 1\fR\.
.
.IP "" 4
.
.nf

jq \'\.foo += 1\'
   {"foo": 42}
=> {"foo": 43}
.
.fi
.
.IP "" 0
.
.SS "Plain assignment: ="
This is the plain assignment operator\. Unlike the others, the input to the right\-hand side (RHS) is the same as the input to the left\-hand side (LHS) rather than the value at the LHS path, and all values output by the RHS will be used (as shown below)\.
.
.P
If the RHS of \fB=\fR produces multiple values, then for each such value jq will set the paths on the left\-hand side to the value and then it will output the modified \fB\.\fR\. For example, \fB(\.a,\.b) = range(2)\fR outputs \fB{"a":0,"b":0}\fR, then \fB{"a":1,"b":1}\fR\. The "update" assignment forms (see above) do not do this\.
.
.P
This example should show the difference between \fB=\fR and \fB|=\fR:
.
.P
Provide input \fB{"a": {"b": 10}, "b": 20}\fR to the programs
.
.IP "" 4
.
.nf

\&.a = \.b
.
.fi
.
.IP "" 0
.
.P
and
.
.IP "" 4
.
.nf

\&.a |= \.b
.
.fi
.
.IP "" 0
.
.P
The former will set the \fBa\fR field of the input to the \fBb\fR field of the input, and produce the output \fB{"a": 20, "b": 20}\fR\. The latter will set the \fBa\fR field of the input to the \fBa\fR field\'s \fBb\fR field, producing \fB{"a": 10, "b": 20}\fR\.
.
.IP "" 4
.
.nf

jq \'\.a = \.b\'
   {"a": {"b": 10}, "b": 20}
=> {"a":20,"b":20}

jq \'\.a |= \.b\'
   {"a": {"b": 10}, "b": 20}
=> {"a":10,"b":20}

jq \'(\.a, \.b) = range(3)\'
   null
=> {"a":0,"b":0}, {"a":1,"b":1}, {"a":2,"b":2}

jq \'(\.a, \.b) |= range(3)\'
   null
=> {"a":0,"b":0}
.
.fi
.
.IP "" 0
.
.SS "Complex assignments"
Lots more things are allowed on the left\-hand side of a jq assignment than in most languages\. We\'ve already seen simple field accesses on the left hand side, and it\'s no surprise that array accesses work just as well:
.
.IP "" 4
.
.nf

\&.posts[0]\.title = "JQ Manual"
.
.fi
.
.IP "" 0
.
.P
What may come as a surprise is that the expression on the left may produce multiple results, referring to different points in the input document:
.
.IP "" 4
.
.nf

\&.posts[]\.comments |= \. + ["this is great"]
.
.fi
.
.IP "" 0
.
.P
That example appends the string "this is great" to the "comments" array of each post in the input (where the input is an object with a field "posts" which is an array of posts)\.
.
.P
When jq encounters an assignment like \'a = b\', it records the "path" taken to select a part of the input document while executing a\. This path is then used to find which part of the input to change while executing the assignment\. Any filter may be used on the left\-hand side of an equals \- whichever paths it selects from the input will be where the assignment is performed\.
.
.P
This is a very powerful operation\. Suppose we wanted to add a comment to blog posts, using the same "blog" input above\. This time, we only want to comment on the posts written by "stedolan"\. We can find those posts using the "select" function described earlier:
.
.IP "" 4
.
.nf

\&.posts[] | select(\.author == "stedolan")
.
.fi
.
.IP "" 0
.
.P
The paths provided by this operation point to each of the posts that "stedolan" wrote, and we can comment on each of them in the same way that we did before:
.
.IP "" 4
.
.nf

(\.posts[] | select(\.author == "stedolan") | \.comments) |=
    \. + ["terrible\."]
.
.fi
.
.IP "" 0
.
.SH "MODULES"
jq has a library/module system\. Modules are files whose names end in \fB\.jq\fR\.
.
.P
Modules imported by a program are searched for in a default search path (see below)\. The \fBimport\fR and \fBinclude\fR directives allow the importer to alter this path\.
.
.P
Paths in the a search path are subject to various substitutions\.
.
.P
For paths starting with \fB~/\fR, the user\'s home directory is substituted for \fB~\fR\.
.
.P
For paths starting with \fB$ORIGIN/\fR, the directory where the jq executable is located is substituted for \fB$ORIGIN\fR\.
.
.P
For paths starting with \fB\./\fR or paths that are \fB\.\fR, the path of the including file is substituted for \fB\.\fR\. For top\-level programs given on the command\-line, the current directory is used\.
.
.P
Import directives can optionally specify a search path to which the default is appended\.
.
.P
The default search path is the search path given to the \fB\-L\fR command\-line option, else \fB["~/\.jq", "$ORIGIN/\.\./lib/jq", "$ORIGIN/\.\./lib"]\fR\.
.
.P
Null and empty string path elements terminate search path processing\.
.
.P
A dependency with relative path \fBfoo/bar\fR would be searched for in \fBfoo/bar\.jq\fR and \fBfoo/bar/bar\.jq\fR in the given search path\. This is intended to allow modules to be placed in a directory along with, for example, version control files, README files, and so on, but also to allow for single\-file modules\.
.
.P
Consecutive components with the same name are not allowed to avoid ambiguities (e\.g\., \fBfoo/foo\fR)\.
.
.P
For example, with \fB\-L$HOME/\.jq\fR a module \fBfoo\fR can be found in \fB$HOME/\.jq/foo\.jq\fR and \fB$HOME/\.jq/foo/foo\.jq\fR\.
.
.P
If \fB$HOME/\.jq\fR is a file, it is sourced into the main program\.
.
.SS "import RelativePathString as NAME [<metadata>];"
Imports a module found at the given path relative to a directory in a search path\. A \fB\.jq\fR suffix will be added to the relative path string\. The module\'s symbols are prefixed with \fBNAME::\fR\.
.
.P
The optional metadata must be a constant jq expression\. It should be an object with keys like \fBhomepage\fR and so on\. At this time jq only uses the \fBsearch\fR key/value of the metadata\. The metadata is also made available to users via the \fBmodulemeta\fR builtin\.
.
.P
The \fBsearch\fR key in the metadata, if present, should have a string or array value (array of strings); this is the search path to be prefixed to the top\-level search path\.
.
.SS "include RelativePathString [<metadata>];"
Imports a module found at the given path relative to a directory in a search path as if it were included in place\. A \fB\.jq\fR suffix will be added to the relative path string\. The module\'s symbols are imported into the caller\'s namespace as if the module\'s content had been included directly\.
.
.P
The optional metadata must be a constant jq expression\. It should be an object with keys like \fBhomepage\fR and so on\. At this time jq only uses the \fBsearch\fR key/value of the metadata\. The metadata is also made available to users via the \fBmodulemeta\fR builtin\.
.
.SS "import RelativePathString as $NAME [<metadata>];"
Imports a JSON file found at the given path relative to a directory in a search path\. A \fB\.json\fR suffix will be added to the relative path string\. The file\'s data will be available as \fB$NAME::NAME\fR\.
.
.P
The optional metadata must be a constant jq expression\. It should be an object with keys like \fBhomepage\fR and so on\. At this time jq only uses the \fBsearch\fR key/value of the metadata\. The metadata is also made available to users via the \fBmodulemeta\fR builtin\.
.
.P
The \fBsearch\fR key in the metadata, if present, should have a string or array value (array of strings); this is the search path to be prefixed to the top\-level search path\.
.
.SS "module <metadata>;"
This directive is entirely optional\. It\'s not required for proper operation\. It serves only the purpose of providing metadata that can be read with the \fBmodulemeta\fR builtin\.
.
.P
The metadata must be a constant jq expression\. It should be an object with keys like \fBhomepage\fR\. At this time jq doesn\'t use this metadata, but it is made available to users via the \fBmodulemeta\fR builtin\.
.
.SS "modulemeta"
Takes a module name as input and outputs the module\'s metadata as an object, with the module\'s imports (including metadata) as an array value for the \fBdeps\fR key\.
.
.P
Programs can use this to query a module\'s metadata, which they could then use to, for example, search for, download, and install missing dependencies\.
.
.SH "COLORS"
To configure alternative colors just set the \fBJQ_COLORS\fR environment variable to colon\-delimited list of partial terminal escape sequences like \fB"1;31"\fR, in this order:
.
.IP "\(bu" 4
color for \fBnull\fR
.
.IP "\(bu" 4
color for \fBfalse\fR
.
.IP "\(bu" 4
color for \fBtrue\fR
.
.IP "\(bu" 4
color for numbers
.
.IP "\(bu" 4
color for strings
.
.IP "\(bu" 4
color for arrays
.
.IP "\(bu" 4
color for objects
.
.IP "\(bu" 4
color for object keys
.
.IP "" 0
.
.P
The default color scheme is the same as setting \fBJQ_COLORS="1;30:0;37:0;37:0;37:0;32:1;37:1;37:1;34"\fR\.
.
.P
This is not a manual for VT100/ANSI escapes\. However, each of these color specifications should consist of two numbers separated by a semi\-colon, where the first number is one of these:
.
.IP "\(bu" 4
1 (bright)
.
.IP "\(bu" 4
2 (dim)
.
.IP "\(bu" 4
4 (underscore)
.
.IP "\(bu" 4
5 (blink)
.
.IP "\(bu" 4
7 (reverse)
.
.IP "\(bu" 4
8 (hidden)
.
.IP "" 0
.
.P
and the second is one of these:
.
.IP "\(bu" 4
30 (black)
.
.IP "\(bu" 4
31 (red)
.
.IP "\(bu" 4
32 (green)
.
.IP "\(bu" 4
33 (yellow)
.
.IP "\(bu" 4
34 (blue)
.
.IP "\(bu" 4
35 (magenta)
.
.IP "\(bu" 4
36 (cyan)
.
.IP "\(bu" 4
37 (white)
.
.IP "" 0
.
.SH "BUGS"
Presumably\. Report them or discuss them at:
.
.IP "" 4
.
.nf

https://github\.com/jqlang/jq/issues
.
.fi
.
.IP "" 0
.
.SH "AUTHOR"
Stephen Dolan \fB<mu@netsoc\.tcd\.ie>\fR<|MERGE_RESOLUTION|>--- conflicted
+++ resolved
@@ -1970,10 +1970,9 @@
 .SS "ascii_downcase, ascii_upcase"
 Emit a copy of the input string with its alphabetic characters (a\-z and A\-Z) converted to the specified case\.
 .
-<<<<<<< HEAD
 .SS "downcase, upcase"
 Emit a copy of the input string with its characters (unicode) converted to the specified case\.
-=======
+.
 .IP "" 4
 .
 .nf
@@ -1985,7 +1984,6 @@
 .fi
 .
 .IP "" 0
->>>>>>> 33055964
 .
 .SS "while(cond; update)"
 The \fBwhile(cond; update)\fR function allows you to repeatedly apply an update to \fB\.\fR until \fBcond\fR is false\.
