os:
    - linux
    - osx

sudo: false

language: c

compiler:
    - gcc
    - clang

matrix:
    include:
        - compiler: gcc
          env: COVERAGE="--disable-valgrind --enable-gcov"
          os: linux

addons:
    apt:
        packages:
            - valgrind
            - bison
            - automake

before_install:
    - echo "$TRAVIS_OS_NAME"
    - uname -s
<<<<<<< HEAD
    - if [[ "$TRAVIS_OS_NAME" == "osx" ]]; then brew update && brew bundle; fi
=======
    - brew update               || true;
      brew install flex         || true;
      brew install bison        || true;
    - rvm install ruby-1.9.3-p551
    - rvm use 1.9.3
>>>>>>> 61edf3fa
    - rm src/{lexer,parser}.{c,h}
    - sed -i.bak '/^AM_INIT_AUTOMAKE(\[-Wno-portability 1\.14\])$/s/14/11/' modules/oniguruma/configure.ac

install:
    - bundle install --gemfile=docs/Gemfile
    - wget http://ftp.debian.org/debian/pool/main/b/bison/bison_3.0.2.dfsg-2_amd64.deb
    - ar p bison_3.0.2.dfsg-2_amd64.deb data.tar.xz | tar xJ
    - if [ -n "$COVERAGE" ]; then pip install --user cpp-coveralls; fi

before_script:
    # If this is OS X we'll get bison from brew, else we'll get bison
    # from the .deb unpacked above in the install section.
    - PATH=/usr/local/opt/bison/bin:$PWD/usr/bin:$PATH
    - echo SHELL=$SHELL
    - echo PATH=$PATH
    - which bison
    - bison --version
    - autoreconf -if
    - ./configure --with-oniguruma=builtin YACC="$(which bison) -y" $COVERAGE

script:
    # When using the bison from Debian we need to tell that bison where
    # to find its data.  Yay non-relocatable code.  Not.
    - echo PATH=$PATH
    - which bison
    - make BISON_PKGDATADIR=$PWD/usr/share/bison src/parser.c || make src/parser.c
    # Make dist!
    #
    # Make it first to fail the build early, before we test with
    # valgrind.
    - make dist
    # Build and test the dist (without valgrind)
    - |
        (
          tar xvf jq-`scripts/version`.tar.gz &&
          cd jq-`scripts/version` &&
          pwd &&
          ./configure --disable-valgrind --with-oniguruma=builtin YACC="$(which bison) -y" $COVERAGE &&
          make BISON_PKGDATADIR=$PWD/usr/share/bison src/parser.c || make src/parser.c &&
          make -j4 &&
          make check -j4 || true
        )
    # Build and test the HEAD
    - make -j4
    - make check -j4

after_script:
    - |
        if [ -n "$COVERAGE" ]; then
            rm -rf src/.libs # don't care about coverage for libjq
            coveralls --gcov-options '\-lp' \
                -e src/lexer.c -e src/parser.c -e src/jv_dtoa.c
        fi

after_failure:
    - cat test-suite.log
    - cat tests/*.log

notifications:
    email: false
<|MERGE_RESOLUTION|>--- conflicted
+++ resolved
@@ -26,15 +26,9 @@
 before_install:
     - echo "$TRAVIS_OS_NAME"
     - uname -s
-<<<<<<< HEAD
     - if [[ "$TRAVIS_OS_NAME" == "osx" ]]; then brew update && brew bundle; fi
-=======
-    - brew update               || true;
-      brew install flex         || true;
-      brew install bison        || true;
     - rvm install ruby-1.9.3-p551
     - rvm use 1.9.3
->>>>>>> 61edf3fa
     - rm src/{lexer,parser}.{c,h}
     - sed -i.bak '/^AM_INIT_AUTOMAKE(\[-Wno-portability 1\.14\])$/s/14/11/' modules/oniguruma/configure.ac
 
