--- conflicted
+++ resolved
@@ -1350,11 +1350,7 @@
         examples:
           - program: 'target'
             input: '[[1], [2,3]]'
-<<<<<<< HEAD
-            output: [[1,2],[null,3]]
-=======
             output: ['[1,2],[null,3]']
->>>>>>> 3411167c
 
 
       - title: "String interpolation - `\\(foo)`"
