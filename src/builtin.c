#ifndef __sun__
# define _XOPEN_SOURCE
# define _XOPEN_SOURCE_EXTENDED 1
#else
# define _XPG6
# define __EXTENSIONS__
#endif
#include <sys/time.h>
#include <stdlib.h>
#include <stddef.h>
#ifdef HAVE_ALLOCA_H
# include <alloca.h>
#elif !defined alloca
# ifdef __GNUC__
#  define alloca __builtin_alloca
# elif defined _MSC_VER
#  include <malloc.h>
#  define alloca _alloca
# elif !defined HAVE_ALLOCA
#  ifdef  __cplusplus
extern "C"
#  endif
void *alloca (size_t);
# endif
#endif
#include <assert.h>
#include <ctype.h>
#include <limits.h>
#include <math.h>
#ifdef HAVE_LIBONIG
#include <oniguruma.h>
#endif
#include <string.h>
#include <time.h>
#include <uuid.h>
#ifdef WIN32
#include <windows.h>
#endif
#include "builtin.h"
#include "compile.h"
#include "jq_parser.h"
#include "bytecode.h"
#include "linker.h"
#include "locfile.h"
#include "jv_unicode.h"
#include "jv_alloc.h"
#include "jv_dtoa.h"
#include "jv_dtoa_tsd.h"
#include "jv_private.h"
#include "util.h"


#define BINOP(name) \
static jv f_ ## name(jq_state *jq, jv input, jv a, jv b) { \
  jv_free(input); \
  return binop_ ## name(a, b); \
}
BINOPS
#undef BINOP


static jv type_error(jv bad, const char* msg) {
  char errbuf[15];
  const char *badkind = jv_kind_name(jv_get_kind(bad));
  jv err = jv_invalid_with_msg(jv_string_fmt("%s (%s) %s", badkind,
                                             jv_dump_string_trunc(bad, errbuf, sizeof(errbuf)),
                                             msg));
  return err;
}

static jv type_error2(jv bad1, jv bad2, const char* msg) {
  char errbuf1[15],errbuf2[15];
  const char *badkind1 = jv_kind_name(jv_get_kind(bad1));
  const char *badkind2 = jv_kind_name(jv_get_kind(bad2));
  jv err = jv_invalid_with_msg(jv_string_fmt("%s (%s) and %s (%s) %s",
                                             badkind1,
                                             jv_dump_string_trunc(bad1, errbuf1, sizeof(errbuf1)),
                                             badkind2,
                                             jv_dump_string_trunc(bad2, errbuf2, sizeof(errbuf2)),
                                             msg));
  return err;
}

static inline jv ret_error(jv bad, jv msg) {
  jv_free(bad);
  return jv_invalid_with_msg(msg);
}

static inline jv ret_error2(jv bad1, jv bad2, jv msg) {
  jv_free(bad1);
  jv_free(bad2);
  return jv_invalid_with_msg(msg);
}

jv binop_plus(jv a, jv b) {
  if (jv_get_kind(a) == JV_KIND_NULL) {
    jv_free(a);
    return b;
  } else if (jv_get_kind(b) == JV_KIND_NULL) {
    jv_free(b);
    return a;
  } else if (jv_get_kind(a) == JV_KIND_NUMBER && jv_get_kind(b) == JV_KIND_NUMBER) {
    jv r = jv_number(jv_number_value(a) +
                     jv_number_value(b));
    jv_free(a);
    jv_free(b);
    return r;
  } else if (jv_get_kind(a) == JV_KIND_STRING && jv_get_kind(b) == JV_KIND_STRING) {
    return jv_string_concat(a, b);
  } else if (jv_get_kind(a) == JV_KIND_ARRAY && jv_get_kind(b) == JV_KIND_ARRAY) {
    return jv_array_concat(a, b);
  } else if (jv_get_kind(a) == JV_KIND_OBJECT && jv_get_kind(b) == JV_KIND_OBJECT) {
    return jv_object_merge(a, b);
  } else {
    return type_error2(a, b, "cannot be added");
  }
}

#ifdef __APPLE__
// macOS has a bunch of libm deprecation warnings, so let's clean those up
#ifdef HAVE_TGAMMA
#define HAVE_GAMMA
#define gamma tgamma
#endif
#ifdef HAVE___EXP10
#define HAVE_EXP10
#define exp10 __exp10
#endif
#ifdef HAVE_REMAINDER
#define HAVE_DREM
#define drem remainder
#endif

// We replace significand with our own, since there's not a rename-replacement
#ifdef HAVE_FREXP
static double __jq_significand(double x) {
  int z;
  return 2*frexp(x, &z);
}
#define HAVE_SIGNIFICAND
#define significand __jq_significand
#elif defined(HAVE_SCALBN) && defined(HAVE_ILOGB)
static double __jq_significand(double x) {
  return scalbn(x, -ilogb(x));
}
#define HAVE_SIGNIFICAND
#define significand __jq_significand
#endif

#endif // ifdef __APPLE__

#define LIBM_DD(name) \
static jv f_ ## name(jq_state *jq, jv input) { \
  if (jv_get_kind(input) != JV_KIND_NUMBER) { \
    return type_error(input, "number required"); \
  } \
  jv ret = jv_number(name(jv_number_value(input))); \
  jv_free(input); \
  return ret; \
}
#define LIBM_DD_NO(name) \
static jv f_ ## name(jq_state *jq, jv input) { \
  jv error = jv_string("Error: " #name "/0 not found at build time"); \
  return ret_error(input, error); \
}

#define LIBM_DDD(name) \
static jv f_ ## name(jq_state *jq, jv input, jv a, jv b) { \
  jv_free(input); \
  if (jv_get_kind(a) != JV_KIND_NUMBER) { \
    jv_free(b); \
    return type_error(a, "number required"); \
  } \
  if (jv_get_kind(b) != JV_KIND_NUMBER) { \
    jv_free(a); \
    return type_error(b, "number required"); \
  } \
  jv ret = jv_number(name(jv_number_value(a), jv_number_value(b))); \
  jv_free(a); \
  jv_free(b); \
  return ret; \
}
#define LIBM_DDD_NO(name) \
static jv f_ ## name(jq_state *jq, jv input, jv a, jv b) { \
  jv_free(b); \
  jv error = jv_string("Error: " #name "/2 not found at build time"); \
  return ret_error2(input, a, error); \
}

#define LIBM_DDDD(name) \
static jv f_ ## name(jq_state *jq, jv input, jv a, jv b, jv c) { \
  jv_free(input); \
  if (jv_get_kind(a) != JV_KIND_NUMBER) { \
    jv_free(b); \
    jv_free(c); \
    return type_error(a, "number required"); \
  } \
  if (jv_get_kind(b) != JV_KIND_NUMBER) { \
    jv_free(a); \
    jv_free(c); \
    return type_error(b, "number required"); \
  } \
  if (jv_get_kind(c) != JV_KIND_NUMBER) { \
    jv_free(a); \
    jv_free(b); \
    return type_error(c, "number required"); \
  } \
  jv ret = jv_number(name(jv_number_value(a), jv_number_value(b), jv_number_value(c))); \
  jv_free(a); \
  jv_free(b); \
  jv_free(c); \
  return ret; \
}
#define LIBM_DDDD_NO(name) \
static jv f_ ## name(jq_state *jq, jv input, jv a, jv b, jv c) { \
  jv_free(c); \
  jv_free(b); \
  jv error = jv_string("Error: " #name "/3 not found at build time"); \
  return ret_error2(input, a, error); \
}

#define LIBM_DA(name, type) \
static jv f_ ## name(jq_state *jq, jv input) { \
  if (jv_get_kind(input) != JV_KIND_NUMBER) { \
    return type_error(input, "number required"); \
  } \
  type value; \
  double d = name(jv_number_value(input), &value); \
  jv ret = JV_ARRAY(jv_number(d), jv_number(value)); \
  jv_free(input); \
  return ret; \
}
#define LIBM_DA_NO(name, type) \
static jv f_ ## name(jq_state *jq, jv input) { \
  jv error = jv_string("Error: " #name "/0 not found at build time"); \
  return ret_error(input, error); \
}

#include "libm.h"
#undef LIBM_DDDD_NO
#undef LIBM_DDD_NO
#undef LIBM_DD_NO
#undef LIBM_DA_NO
#undef LIBM_DDDD
#undef LIBM_DDD
#undef LIBM_DD
#undef LIBM_DA

#ifdef __APPLE__
#undef gamma
#undef drem
#undef significand
#undef exp10
#endif

static jv f_negate(jq_state *jq, jv input) {
  if (jv_get_kind(input) != JV_KIND_NUMBER) {
    return type_error(input, "cannot be negated");
  }
  jv ret = jv_number(-jv_number_value(input));
  jv_free(input);
  return ret;
}

static jv f_startswith(jq_state *jq, jv a, jv b) {
  if (jv_get_kind(a) != JV_KIND_STRING || jv_get_kind(b) != JV_KIND_STRING)
    return ret_error2(a, b, jv_string("startswith() requires string inputs"));
  int alen = jv_string_length_bytes(jv_copy(a));
  int blen = jv_string_length_bytes(jv_copy(b));
  jv ret;

  if (blen <= alen && memcmp(jv_string_value(a), jv_string_value(b), blen) == 0)
    ret = jv_true();
  else
    ret = jv_false();
  jv_free(a);
  jv_free(b);
  return ret;
}

static jv f_endswith(jq_state *jq, jv a, jv b) {
  if (jv_get_kind(a) != JV_KIND_STRING || jv_get_kind(b) != JV_KIND_STRING)
    return ret_error2(a, b, jv_string("endswith() requires string inputs"));
  const char *astr = jv_string_value(a);
  const char *bstr = jv_string_value(b);
  size_t alen = jv_string_length_bytes(jv_copy(a));
  size_t blen = jv_string_length_bytes(jv_copy(b));
  jv ret;

  if (alen < blen ||
     memcmp(astr + (alen - blen), bstr, blen) != 0)
    ret = jv_false();
  else
    ret = jv_true();
  jv_free(a);
  jv_free(b);
  return ret;
}

jv binop_minus(jv a, jv b) {
  if (jv_get_kind(a) == JV_KIND_NUMBER && jv_get_kind(b) == JV_KIND_NUMBER) {
    jv r = jv_number(jv_number_value(a) - jv_number_value(b));
    jv_free(a);
    jv_free(b);
    return r;
  } else if (jv_get_kind(a) == JV_KIND_ARRAY && jv_get_kind(b) == JV_KIND_ARRAY) {
    jv out = jv_array();
    jv_array_foreach(a, i, x) {
      int include = 1;
      jv_array_foreach(b, j, y) {
        if (jv_equal(jv_copy(x), y)) {
          include = 0;
          break;
        }
      }
      if (include)
        out = jv_array_append(out, jv_copy(x));
      jv_free(x);
    }
    jv_free(a);
    jv_free(b);
    return out;
  } else {
    return type_error2(a, b, "cannot be subtracted");
  }
}

jv binop_multiply(jv a, jv b) {
  jv_kind ak = jv_get_kind(a);
  jv_kind bk = jv_get_kind(b);
  if (ak == JV_KIND_NUMBER && bk == JV_KIND_NUMBER) {
    jv r = jv_number(jv_number_value(a) * jv_number_value(b));
    jv_free(a);
    jv_free(b);
    return r;
  } else if ((ak == JV_KIND_STRING && bk == JV_KIND_NUMBER) ||
             (ak == JV_KIND_NUMBER && bk == JV_KIND_STRING)) {
    jv str = a;
    jv num = b;
    if (ak == JV_KIND_NUMBER) {
      str = b;
      num = a;
    }
    jv res;
    double d = jv_number_value(num);
    if (d < 0 || isnan(d)) {
      res = jv_null();
    } else {
      int n = d;
      size_t alen = jv_string_length_bytes(jv_copy(str));
      res = jv_string_empty(alen * n);
      for (; n > 0; n--) {
        res = jv_string_append_buf(res, jv_string_value(str), alen);
      }
    }
    jv_free(str);
    jv_free(num);
    return res;
  } else if (ak == JV_KIND_OBJECT && bk == JV_KIND_OBJECT) {
    return jv_object_merge_recursive(a, b);
  } else {
    return type_error2(a, b, "cannot be multiplied");
  }
}

jv binop_divide(jv a, jv b) {
  if (jv_get_kind(a) == JV_KIND_NUMBER && jv_get_kind(b) == JV_KIND_NUMBER) {
    if (jv_number_value(b) == 0.0)
      return type_error2(a, b, "cannot be divided because the divisor is zero");
    jv r = jv_number(jv_number_value(a) / jv_number_value(b));
    jv_free(a);
    jv_free(b);
    return r;
  } else if (jv_get_kind(a) == JV_KIND_STRING && jv_get_kind(b) == JV_KIND_STRING) {
    return jv_string_split(a, b);
  } else {
    return type_error2(a, b, "cannot be divided");
  }
}

#define dtoi(n) ((n) < INTMAX_MIN ? INTMAX_MIN : -(n) < INTMAX_MIN ? INTMAX_MAX : (intmax_t)(n))
jv binop_mod(jv a, jv b) {
  if (jv_get_kind(a) == JV_KIND_NUMBER && jv_get_kind(b) == JV_KIND_NUMBER) {
    double na = jv_number_value(a);
    double nb = jv_number_value(b);
    if (isnan(na) || isnan(nb)) {
      jv_free(a);
      jv_free(b);
      return jv_number(NAN);
    }
    intmax_t bi = dtoi(nb);
    if (bi == 0)
      return type_error2(a, b, "cannot be divided (remainder) because the divisor is zero");
    // Check if the divisor is -1 to avoid overflow when the dividend is INTMAX_MIN.
    jv r = jv_number(bi == -1 ? 0 : dtoi(na) % bi);
    jv_free(a);
    jv_free(b);
    return r;
  } else {
    return type_error2(a, b, "cannot be divided (remainder)");
  }
}
#undef dtoi

jv binop_equal(jv a, jv b) {
  return jv_bool(jv_equal(a, b));
}

jv binop_notequal(jv a, jv b) {
  return jv_bool(!jv_equal(a, b));
}

enum cmp_op {
  CMP_OP_LESS,
  CMP_OP_GREATER,
  CMP_OP_LESSEQ,
  CMP_OP_GREATEREQ
};

static jv order_cmp(jv a, jv b, enum cmp_op op) {
  int r = jv_cmp(a, b);
  return jv_bool((op == CMP_OP_LESS && r < 0) ||
                 (op == CMP_OP_LESSEQ && r <= 0) ||
                 (op == CMP_OP_GREATEREQ && r >= 0) ||
                 (op == CMP_OP_GREATER && r > 0));
}

jv binop_less(jv a, jv b) {
  return order_cmp(a, b, CMP_OP_LESS);
}

jv binop_greater(jv a, jv b) {
  return order_cmp(a, b, CMP_OP_GREATER);
}

jv binop_lesseq(jv a, jv b) {
  return order_cmp(a, b, CMP_OP_LESSEQ);
}

jv binop_greatereq(jv a, jv b) {
  return order_cmp(a, b, CMP_OP_GREATEREQ);
}

static jv f_contains(jq_state *jq, jv a, jv b) {
  if (jv_get_kind(a) == jv_get_kind(b)) {
    return jv_bool(jv_contains(a, b));
  } else {
    return type_error2(a, b, "cannot have their containment checked");
  }
}

static jv f_dump(jq_state *jq, jv input) {
  return jv_dump_string(input, 0);
}

static jv f_json_parse(jq_state *jq, jv input) {
  if (jv_get_kind(input) != JV_KIND_STRING)
    return type_error(input, "only strings can be parsed");
  jv res = jv_parse_sized(jv_string_value(input),
                          jv_string_length_bytes(jv_copy(input)));
  jv_free(input);
  return res;
}

static jv f_tonumber(jq_state *jq, jv input) {
  if (jv_get_kind(input) == JV_KIND_NUMBER) {
    return input;
  }
  if (jv_get_kind(input) == JV_KIND_STRING) {
    const char* s = jv_string_value(input);
#ifdef USE_DECNUM
    jv number = jv_number_with_literal(s);
    if (jv_get_kind(number) == JV_KIND_INVALID) {
      return type_error(input, "cannot be parsed as a number");
    }
#else
    char *end = 0;
    double d = jvp_strtod(tsd_dtoa_context_get(), s, &end);
    if (end == 0 || *end != 0) {
      return type_error(input, "cannot be parsed as a number");
    }
    jv number = jv_number(d);
#endif
    jv_free(input);
    return number;
  }
  return type_error(input, "cannot be parsed as a number");
}

static jv f_length(jq_state *jq, jv input) {
  if (jv_get_kind(input) == JV_KIND_ARRAY) {
    return jv_number(jv_array_length(input));
  } else if (jv_get_kind(input) == JV_KIND_OBJECT) {
    return jv_number(jv_object_length(input));
  } else if (jv_get_kind(input) == JV_KIND_STRING) {
    return jv_number(jv_string_length_codepoints(input));
  } else if (jv_get_kind(input) == JV_KIND_NUMBER) {
    jv r = jv_number(fabs(jv_number_value(input)));
    jv_free(input);
    return r;
  } else if (jv_get_kind(input) == JV_KIND_NULL) {
    jv_free(input);
    return jv_number(0);
  } else {
    return type_error(input, "has no length");
  }
}

static jv f_tostring(jq_state *jq, jv input) {
  if (jv_get_kind(input) == JV_KIND_STRING) {
    return input;
  } else {
    return jv_dump_string(input, 0);
  }
}

static jv f_toarray(jq_state *jq, jv input) {
  if (jv_get_kind(input) == JV_KIND_ARRAY) {
    return input;
  } else {
    return jv_array_set(jv_array(), 0, input);
  }
}

static jv f_toobject(jq_state *jq, jv input) {
  if (jv_get_kind(input) == JV_KIND_OBJECT) {
    return input;
  } else {
    return jv_object_set(jv_object(), jv_string("value"), input);
  }
}

static jv f_utf8bytelength(jq_state *jq, jv input) {
  if (jv_get_kind(input) != JV_KIND_STRING)
    return type_error(input, "only strings have UTF-8 byte length");
  return jv_number(jv_string_length_bytes(input));
}

#define CHARS_ALPHANUM "ABCDEFGHIJKLMNOPQRSTUVWXYZabcdefghijklmnopqrstuvwxyz0123456789"

static const unsigned char BASE64_ENCODE_TABLE[64 + 1] = CHARS_ALPHANUM "+/";
static const unsigned char BASE64_INVALID_ENTRY = 0xFF;
static const unsigned char BASE64_DECODE_TABLE[255] = {
  0xFF, 0xFF, 0xFF, 0xFF, 0xFF, 0xFF, 0xFF, 0xFF, 0xFF, 0xFF, 0xFF, 0xFF, 0xFF, 0xFF, 0xFF, 0xFF, 0xFF, 0xFF, 0xFF, 0xFF, 0xFF, 0xFF, 0xFF, 0xFF, 0xFF, 0xFF, 0xFF, 0xFF, 0xFF, 0xFF, 0xFF, 0xFF, 0xFF, 0xFF, 0xFF, 0xFF, 0xFF, 0xFF, 0xFF, 0xFF, 0xFF, 0xFF, 0xFF,
  62, // +
  0xFF, 0xFF, 0xFF,
  63, // /
  52, 53, 54, 55, 56, 57, 58, 59, 60, 61, // 0-9
  0xFF, 0xFF, 0xFF,
  99, // =
  0xFF, 0xFF, 0xFF,
  0, 1, 2, 3, 4, 5, 6, 7, 8, 9, 10, 11, 12, 13, 14, 15, 16, 17, 18, 19, 20, 21, 22, 23, 24, 25, // A-Z
  0xFF, 0xFF, 0xFF, 0xFF, 0xFF, 0xFF,
  26, 27, 28, 29, 30, 31, 32, 33, 34, 35, 36, 37, 38, 39, 40, 41, 42, 43, 44, 45, 46, 47, 48, 49, 50, 51,  // a-z
  0xFF, 0xFF, 0xFF, 0xFF, 0xFF, 0xFF, 0xFF, 0xFF, 0xFF, 0xFF, 0xFF, 0xFF, 0xFF, 0xFF, 0xFF, 0xFF, 0xFF, 0xFF, 0xFF, 0xFF, 0xFF, 0xFF, 0xFF, 0xFF, 0xFF, 0xFF, 0xFF, 0xFF, 0xFF, 0xFF, 0xFF, 0xFF, 0xFF, 0xFF, 0xFF, 0xFF, 0xFF, 0xFF, 0xFF, 0xFF, 0xFF, 0xFF, 0xFF, 0xFF, 0xFF, 0xFF, 0xFF, 0xFF, 0xFF, 0xFF, 0xFF, 0xFF, 0xFF, 0xFF, 0xFF, 0xFF, 0xFF, 0xFF, 0xFF, 0xFF, 0xFF, 0xFF, 0xFF, 0xFF, 0xFF, 0xFF, 0xFF, 0xFF, 0xFF, 0xFF, 0xFF, 0xFF, 0xFF, 0xFF, 0xFF, 0xFF, 0xFF, 0xFF, 0xFF, 0xFF, 0xFF, 0xFF, 0xFF, 0xFF, 0xFF, 0xFF, 0xFF, 0xFF, 0xFF, 0xFF, 0xFF, 0xFF, 0xFF, 0xFF, 0xFF, 0xFF, 0xFF, 0xFF, 0xFF, 0xFF, 0xFF, 0xFF, 0xFF, 0xFF, 0xFF, 0xFF, 0xFF, 0xFF, 0xFF, 0xFF, 0xFF, 0xFF, 0xFF, 0xFF, 0xFF, 0xFF, 0xFF, 0xFF, 0xFF, 0xFF, 0xFF, 0xFF, 0xFF, 0xFF, 0xFF, 0xFF, 0xFF, 0xFF, 0xFF, 0xFF, 0xFF, 0xFF
};


static jv escape_string(jv input, const char* escapings) {

  assert(jv_get_kind(input) == JV_KIND_STRING);
  const char* lookup[128] = {0};
  const char* p = escapings;
  lookup[0] = "\\0";
  while (*p) {
    lookup[(int)*p] = p+1;
    p++;
    p += strlen(p);
    p++;
  }

  jv ret = jv_string("");
  const char* i = jv_string_value(input);
  const char* end = i + jv_string_length_bytes(jv_copy(input));
  const char* cstart;
  int c = 0;
  while ((i = jvp_utf8_next((cstart = i), end, &c))) {
    if (c < 128 && lookup[c]) {
      ret = jv_string_append_str(ret, lookup[c]);
    } else {
      ret = jv_string_append_buf(ret, cstart, i - cstart);
    }
  }
  jv_free(input);
  return ret;

}

static jv f_format(jq_state *jq, jv input, jv fmt) {
  if (jv_get_kind(fmt) != JV_KIND_STRING) {
    jv_free(input);
    return type_error(fmt, "is not a valid format");
  }
  const char* fmt_s = jv_string_value(fmt);
  if (!strcmp(fmt_s, "json")) {
    jv_free(fmt);
    return jv_dump_string(input, 0);
  } else if (!strcmp(fmt_s, "text")) {
    jv_free(fmt);
    return f_tostring(jq, input);
  } else if (!strcmp(fmt_s, "csv") || !strcmp(fmt_s, "tsv")) {
    const char *quotes, *sep, *escapings;
    const char *msg;
    if (!strcmp(fmt_s, "csv")) {
      msg = "cannot be csv-formatted, only array";
      quotes = "\"";
      sep = ",";
      escapings = "\"\"\"\0";
    } else {
      msg = "cannot be tsv-formatted, only array";
      assert(!strcmp(fmt_s, "tsv"));
      quotes = "";
      sep = "\t";
      escapings = "\t\\t\0\r\\r\0\n\\n\0\\\\\\\0";
    }
    jv_free(fmt);
    if (jv_get_kind(input) != JV_KIND_ARRAY)
      return type_error(input, msg);
    jv line = jv_string("");
    jv_array_foreach(input, i, x) {
      if (i) line = jv_string_append_str(line, sep);
      switch (jv_get_kind(x)) {
      case JV_KIND_NULL:
        /* null rendered as empty string */
        jv_free(x);
        break;
      case JV_KIND_TRUE:
      case JV_KIND_FALSE:
        line = jv_string_concat(line, jv_dump_string(x, 0));
        break;
      case JV_KIND_NUMBER:
        if (jv_number_value(x) != jv_number_value(x)) {
          /* NaN, render as empty string */
          jv_free(x);
        } else {
          line = jv_string_concat(line, jv_dump_string(x, 0));
        }
        break;
      case JV_KIND_STRING: {
        line = jv_string_append_str(line, quotes);
        line = jv_string_concat(line, escape_string(x, escapings));
        line = jv_string_append_str(line, quotes);
        break;
      }
      default:
        jv_free(input);
        jv_free(line);
        return type_error(x, "is not valid in a csv row");
      }
    }
    jv_free(input);
    return line;
  } else if (!strcmp(fmt_s, "html")) {
    jv_free(fmt);
    return escape_string(f_tostring(jq, input), "&&amp;\0<&lt;\0>&gt;\0'&apos;\0\"&quot;\0");
  } else if (!strcmp(fmt_s, "uri")) {
    jv_free(fmt);
    input = f_tostring(jq, input);

    int unreserved[128] = {0};
    const char* p = CHARS_ALPHANUM "-_.~";
    while (*p) unreserved[(int)*p++] = 1;

    jv line = jv_string("");
    const char* s = jv_string_value(input);
    for (int i=0; i<jv_string_length_bytes(jv_copy(input)); i++) {
      unsigned ch = (unsigned)(unsigned char)*s;
      if (ch < 128 && unreserved[ch]) {
        line = jv_string_append_buf(line, s, 1);
      } else {
        line = jv_string_concat(line, jv_string_fmt("%%%02X", ch));
      }
      s++;
    }
    jv_free(input);
    return line;
  } else if (!strcmp(fmt_s, "sh")) {
    jv_free(fmt);
    if (jv_get_kind(input) != JV_KIND_ARRAY)
      input = jv_array_set(jv_array(), 0, input);
    jv line = jv_string("");
    jv_array_foreach(input, i, x) {
      if (i) line = jv_string_append_str(line, " ");
      switch (jv_get_kind(x)) {
      case JV_KIND_NULL:
      case JV_KIND_TRUE:
      case JV_KIND_FALSE:
      case JV_KIND_NUMBER:
        line = jv_string_concat(line, jv_dump_string(x, 0));
        break;

      case JV_KIND_STRING: {
        line = jv_string_append_str(line, "'");
        line = jv_string_concat(line, escape_string(x, "''\\''\0"));
        line = jv_string_append_str(line, "'");
        break;
      }

      default:
        jv_free(input);
        jv_free(line);
        return type_error(x, "can not be escaped for shell");
      }
    }
    jv_free(input);
    return line;
  } else if (!strcmp(fmt_s, "base64")) {
    jv_free(fmt);
    input = f_tostring(jq, input);
    jv line = jv_string("");
    const unsigned char* data = (const unsigned char*)jv_string_value(input);
    int len = jv_string_length_bytes(jv_copy(input));
    for (int i=0; i<len; i+=3) {
      uint32_t code = 0;
      int n = len - i >= 3 ? 3 : len-i;
      for (int j=0; j<3; j++) {
        code <<= 8;
        code |= j < n ? (unsigned)data[i+j] : 0;
      }
      char buf[4];
      for (int j=0; j<4; j++) {
        buf[j] = BASE64_ENCODE_TABLE[(code >> (18 - j*6)) & 0x3f];
      }
      if (n < 3) buf[3] = '=';
      if (n < 2) buf[2] = '=';
      line = jv_string_append_buf(line, buf, sizeof(buf));
    }
    jv_free(input);
    return line;
  } else if (!strcmp(fmt_s, "base64d")) {
    jv_free(fmt);
    input = f_tostring(jq, input);
    const unsigned char* data = (const unsigned char*)jv_string_value(input);
    int len = jv_string_length_bytes(jv_copy(input));
    size_t decoded_len = (3 * (size_t)len) / 4; // 3 usable bytes for every 4 bytes of input
    char *result = jv_mem_calloc(decoded_len, sizeof(char));
    memset(result, 0, decoded_len * sizeof(char));
    uint32_t ri = 0;
    int input_bytes_read=0;
    uint32_t code = 0;
    for (int i=0; i<len && data[i] != '='; i++) {
      if (BASE64_DECODE_TABLE[data[i]] == BASE64_INVALID_ENTRY) {
        free(result);
        return type_error(input, "is not valid base64 data");
      }

      code <<= 6;
      code |= BASE64_DECODE_TABLE[data[i]];
      input_bytes_read++;

      if (input_bytes_read == 4) {
        result[ri++] = (code >> 16) & 0xFF;
        result[ri++] = (code >> 8) & 0xFF;
        result[ri++] = code & 0xFF;
        input_bytes_read = 0;
        code = 0;
      }
    }
    if (input_bytes_read == 3) {
      result[ri++] = (code >> 10) & 0xFF;
      result[ri++] = (code >> 2) & 0xFF;
    } else if (input_bytes_read == 2) {
      result[ri++] = (code >> 4) & 0xFF;
    } else if (input_bytes_read == 1) {
      free(result);
      return type_error(input, "trailing base64 byte found");
    }

    jv line = jv_string_sized(result, ri);
    jv_free(input);
    free(result);
    return line;
  } else {
    jv_free(input);
    return jv_invalid_with_msg(jv_string_concat(fmt, jv_string(" is not a valid format")));
  }
}

static jv f_keys(jq_state *jq, jv input) {
  if (jv_get_kind(input) == JV_KIND_OBJECT || jv_get_kind(input) == JV_KIND_ARRAY) {
    return jv_keys(input);
  } else {
    return type_error(input, "has no keys");
  }
}

static jv f_keys_unsorted(jq_state *jq, jv input) {
  if (jv_get_kind(input) == JV_KIND_OBJECT || jv_get_kind(input) == JV_KIND_ARRAY) {
    return jv_keys_unsorted(input);
  } else {
    return type_error(input, "has no keys");
  }
}

static jv f_sort(jq_state *jq, jv input){
  if (jv_get_kind(input) == JV_KIND_ARRAY) {
    return jv_sort(input, jv_copy(input));
  } else {
    return type_error(input, "cannot be sorted, as it is not an array");
  }
}

static jv f_sort_by_impl(jq_state *jq, jv input, jv keys) {
  if (jv_get_kind(input) == JV_KIND_ARRAY &&
      jv_get_kind(keys) == JV_KIND_ARRAY &&
      jv_array_length(jv_copy(input)) == jv_array_length(jv_copy(keys))) {
    return jv_sort(input, keys);
  } else {
    return type_error2(input, keys, "cannot be sorted, as they are not both arrays");
  }
}

static jv f_group_by_impl(jq_state *jq, jv input, jv keys) {
  if (jv_get_kind(input) == JV_KIND_ARRAY &&
      jv_get_kind(keys) == JV_KIND_ARRAY &&
      jv_array_length(jv_copy(input)) == jv_array_length(jv_copy(keys))) {
    return jv_group(input, keys);
  } else {
    return type_error2(input, keys, "cannot be sorted, as they are not both arrays");
  }
}

#ifdef HAVE_LIBONIG
static int f_match_name_iter(const UChar* name, const UChar *name_end, int ngroups,
    int *groups, regex_t *reg, void *arg) {
  jv captures = *(jv*)arg;
  for (int i = 0; i < ngroups; ++i) {
    jv cap = jv_array_get(jv_copy(captures),groups[i]-1);
    if (jv_get_kind(cap) == JV_KIND_OBJECT) {
      cap = jv_object_set(cap, jv_string("name"), jv_string_sized((const char*)name, name_end-name));
      captures = jv_array_set(captures,groups[i]-1,cap);
    } else {
      jv_free(cap);
    }
  }
  *(jv *)arg = captures;
  return 0;
}

static jv f_match(jq_state *jq, jv input, jv regex, jv modifiers, jv testmode) {
  int test = jv_equal(testmode, jv_true());
  jv result;
  int onigret;
  int global = 0;
  regex_t *reg;
  OnigErrorInfo einfo;
  OnigRegion* region;

  if (jv_get_kind(input) != JV_KIND_STRING) {
    jv_free(regex);
    jv_free(modifiers);
    return type_error(input, "cannot be matched, as it is not a string");
  }

  if (jv_get_kind(regex) != JV_KIND_STRING) {
    jv_free(input);
    jv_free(modifiers);
    return type_error(regex, "is not a string");
  }

  OnigOptionType options = ONIG_OPTION_CAPTURE_GROUP;

  if (jv_get_kind(modifiers) == JV_KIND_STRING) {
    jv modarray = jv_string_explode(jv_copy(modifiers));
    jv_array_foreach(modarray, i, mod) {
      switch ((int)jv_number_value(mod)) {
        case 'g':
          global = 1;
          break;
        case 'i':
          options |= ONIG_OPTION_IGNORECASE;
          break;
        case 'x':
          options |= ONIG_OPTION_EXTEND;
          break;
        case 'm':
          options |= ONIG_OPTION_MULTILINE;
          break;
        case 's':
          options |= ONIG_OPTION_SINGLELINE;
          break;
        case 'p':
          options |= ONIG_OPTION_MULTILINE | ONIG_OPTION_SINGLELINE;
          break;
        case 'l':
          options |= ONIG_OPTION_FIND_LONGEST;
          break;
        case 'n':
          options |= ONIG_OPTION_FIND_NOT_EMPTY;
          break;
        default:
          jv_free(input);
          jv_free(regex);
          jv_free(modarray);
          return jv_invalid_with_msg(jv_string_concat(modifiers,
                jv_string(" is not a valid modifier string")));
      }
    }
    jv_free(modarray);
  } else if (jv_get_kind(modifiers) != JV_KIND_NULL) {
    // If it isn't a string or null, then it is the wrong type...
    jv_free(input);
    jv_free(regex);
    return type_error(modifiers, "is not a string");
  }

  jv_free(modifiers);

  onigret = onig_new(&reg, (const UChar*)jv_string_value(regex),
      (const UChar*)(jv_string_value(regex) + jv_string_length_bytes(jv_copy(regex))),
      options, ONIG_ENCODING_UTF8, ONIG_SYNTAX_PERL_NG, &einfo);
  if (onigret != ONIG_NORMAL) {
    UChar ebuf[ONIG_MAX_ERROR_MESSAGE_LEN];
    onig_error_code_to_str(ebuf, onigret, &einfo);
    jv_free(input);
    jv_free(regex);
    return jv_invalid_with_msg(jv_string_concat(jv_string("Regex failure: "),
          jv_string((char*)ebuf)));
  }
  result = test ? jv_false() : jv_array();
  const char *input_string = jv_string_value(input);
  const UChar* start = (const UChar*)jv_string_value(input);
  const unsigned long length = jv_string_length_bytes(jv_copy(input));
  const UChar* end = start + length;
  region = onig_region_new();
  do {
    onigret = onig_search(reg,
        (const UChar*)jv_string_value(input), end, /* string boundaries */
        start, end, /* search boundaries */
        region, ONIG_OPTION_NONE);
    if (onigret >= 0) {
      if (test) {
        result = jv_true();
        break;
      }

      // Zero-width match
      if (region->end[0] == region->beg[0]) {
        unsigned long idx;
        const char *fr = (const char*)input_string;
        for (idx = 0; fr < input_string+region->beg[0]; idx++) {
          fr += jvp_utf8_decode_length(*fr);
        }
        jv match = jv_object_set(jv_object(), jv_string("offset"), jv_number(idx));
        match = jv_object_set(match, jv_string("length"), jv_number(0));
        match = jv_object_set(match, jv_string("string"), jv_string(""));
        jv captures = jv_array();
        for (int i = 1; i < region->num_regs; ++i) {
          jv cap = jv_object();
          cap = jv_object_set(cap, jv_string("offset"), jv_number(idx));
          cap = jv_object_set(cap, jv_string("string"), jv_string(""));
          cap = jv_object_set(cap, jv_string("length"), jv_number(0));
          cap = jv_object_set(cap, jv_string("name"), jv_null());
          captures = jv_array_append(captures, cap);
        }
        onig_foreach_name(reg, f_match_name_iter, &captures);
        match = jv_object_set(match, jv_string("captures"), captures);
        result = jv_array_append(result, match);
        // ensure '"qux" | match("(?=u)"; "g")' matches just once
        start = (const UChar*)(input_string+region->end[0]+1);
        continue;
      }

      unsigned long idx;
      unsigned long len;
      const char *fr = (const char*)input_string;

      for (idx = len = 0; fr < input_string+region->end[0]; len++) {
        if (fr == input_string+region->beg[0]) idx = len, len=0;
        fr += jvp_utf8_decode_length(*fr);
      }

      jv match = jv_object_set(jv_object(), jv_string("offset"), jv_number(idx));

      unsigned long blen = region->end[0]-region->beg[0];
      match = jv_object_set(match, jv_string("length"), jv_number(len));
      match = jv_object_set(match, jv_string("string"), jv_string_sized(input_string+region->beg[0],blen));
      jv captures = jv_array();
      for (int i = 1; i < region->num_regs; ++i) {
        // Empty capture.
        if (region->beg[i] == region->end[i]) {
          // Didn't match.
          jv cap;
          if (region->beg[i] == -1) {
            cap = jv_object_set(jv_object(), jv_string("offset"), jv_number(-1));
            cap = jv_object_set(cap, jv_string("string"), jv_null());
          } else {
            fr = input_string;
            for (idx = 0; fr < input_string+region->beg[i]; idx++) {
              fr += jvp_utf8_decode_length(*fr);
            }
            cap = jv_object_set(jv_object(), jv_string("offset"), jv_number(idx));
            cap = jv_object_set(cap, jv_string("string"), jv_string(""));
          }
          cap = jv_object_set(cap, jv_string("length"), jv_number(0));
          cap = jv_object_set(cap, jv_string("name"), jv_null());
          captures = jv_array_append(captures, cap);
          continue;
        }
        fr = input_string;
        for (idx = len = 0; fr < input_string+region->end[i]; len++) {
          if (fr == input_string+region->beg[i]) idx = len, len=0;
          fr += jvp_utf8_decode_length(*fr);
        }

        blen = region->end[i]-region->beg[i];
        jv cap = jv_object_set(jv_object(), jv_string("offset"), jv_number(idx));
        cap = jv_object_set(cap, jv_string("length"), jv_number(len));
        cap = jv_object_set(cap, jv_string("string"), jv_string_sized(input_string+region->beg[i],blen));
        cap = jv_object_set(cap, jv_string("name"), jv_null());
        captures = jv_array_append(captures,cap);
      }
      onig_foreach_name(reg,f_match_name_iter,&captures);
      match = jv_object_set(match, jv_string("captures"), captures);
      result = jv_array_append(result, match);
      start = (const UChar*)(input_string+region->end[0]);
      onig_region_free(region,0);
    } else if (onigret == ONIG_MISMATCH) {
      break;
    } else { /* Error */
      UChar ebuf[ONIG_MAX_ERROR_MESSAGE_LEN];
      onig_error_code_to_str(ebuf, onigret, &einfo);
      jv_free(result);
      result = jv_invalid_with_msg(jv_string_concat(jv_string("Regex failure: "),
            jv_string((char*)ebuf)));
      break;
    }
  } while (global && start <= end);
  onig_region_free(region,1);
  region = NULL;
  onig_free(reg);
  jv_free(input);
  jv_free(regex);
  return result;
}
#else /* !HAVE_LIBONIG */
static jv f_match(jq_state *jq, jv input, jv regex, jv modifiers, jv testmode) {
  jv_free(input);
  jv_free(regex);
  jv_free(modifiers);
  jv_free(testmode);
  return jv_invalid_with_msg(jv_string("jq was compiled without ONIGURUMA regex library. match/test/sub and related functions are not available."));
}
#endif /* HAVE_LIBONIG */

static jv minmax_by(jv values, jv keys, int is_min) {
  if (jv_get_kind(values) != JV_KIND_ARRAY)
    return type_error2(values, keys, "cannot be iterated over");
  if (jv_get_kind(keys) != JV_KIND_ARRAY)
    return type_error2(values, keys, "cannot be iterated over");
  if (jv_array_length(jv_copy(values)) != jv_array_length(jv_copy(keys)))
    return type_error2(values, keys, "have wrong length");

  if (jv_array_length(jv_copy(values)) == 0) {
    jv_free(values);
    jv_free(keys);
    return jv_null();
  }
  jv ret = jv_array_get(jv_copy(values), 0);
  jv retkey = jv_array_get(jv_copy(keys), 0);
  for (int i=1; i<jv_array_length(jv_copy(values)); i++) {
    jv item = jv_array_get(jv_copy(keys), i);
    int cmp = jv_cmp(jv_copy(item), jv_copy(retkey));
    if ((cmp < 0) == (is_min == 1)) {
      jv_free(retkey);
      retkey = item;
      jv_free(ret);
      ret = jv_array_get(jv_copy(values), i);
    } else {
      jv_free(item);
    }
  }
  jv_free(values);
  jv_free(keys);
  jv_free(retkey);
  return ret;
}

static jv f_min(jq_state *jq, jv x) {
  return minmax_by(x, jv_copy(x), 1);
}

static jv f_max(jq_state *jq, jv x) {
  return minmax_by(x, jv_copy(x), 0);
}

static jv f_min_by_impl(jq_state *jq, jv x, jv y) {
  return minmax_by(x, y, 1);
}

static jv f_max_by_impl(jq_state *jq, jv x, jv y) {
  return minmax_by(x, y, 0);
}


static jv f_type(jq_state *jq, jv input) {
  jv out = jv_string(jv_kind_name(jv_get_kind(input)));
  jv_free(input);
  return out;
}

static jv f_isinfinite(jq_state *jq, jv input) {
  jv_kind k = jv_get_kind(input);
  if (k != JV_KIND_NUMBER) {
    jv_free(input);
    return jv_false();
  }
  double n = jv_number_value(input);
  jv_free(input);
  return isinf(n) ? jv_true() : jv_false();
}

static jv f_isnan(jq_state *jq, jv input) {
  jv_kind k = jv_get_kind(input);
  if (k != JV_KIND_NUMBER) {
    jv_free(input);
    return jv_false();
  }
  double n = jv_number_value(input);
  jv_free(input);
  return isnan(n) ? jv_true() : jv_false();
}

static jv f_isnormal(jq_state *jq, jv input) {
  jv_kind k = jv_get_kind(input);
  if (k != JV_KIND_NUMBER) {
    jv_free(input);
    return jv_false();
  }
  double n = jv_number_value(input);
  jv_free(input);
  return isnormal(n) ? jv_true() : jv_false();
}

static jv f_infinite(jq_state *jq, jv input) {
  jv_free(input);
  return jv_number(INFINITY);
}

static jv f_nan(jq_state *jq, jv input) {
  jv_free(input);
  return jv_number(NAN);
}

static jv f_error(jq_state *jq, jv input) {
  return jv_invalid_with_msg(input);
}

// FIXME Should autoconf check for this!
#ifndef WIN32
extern char **environ;
#endif

static jv f_env(jq_state *jq, jv input) {
  jv_free(input);
  jv env = jv_object();
  const char *var, *val;
  for (char **e = environ; *e != NULL; e++) {
    var = e[0];
    val = strchr(e[0], '=');
    if (val == NULL)
      env = jv_object_set(env, jv_string(var), jv_null());
    else if (var - val < INT_MAX)
      env = jv_object_set(env, jv_string_sized(var, val - var), jv_string(val + 1));
  }
  return env;
}

static jv f_halt(jq_state *jq, jv input) {
  jv_free(input);
  jq_halt(jq, jv_invalid(), jv_invalid());
  return jv_true();
}

static jv f_halt_error(jq_state *jq, jv input, jv a) {
  if (jv_get_kind(a) != JV_KIND_NUMBER) {
    jv_free(a);
    return type_error(input, "halt_error/1: number required");
  }
  jq_halt(jq, a, input);
  return jv_true();
}

static jv f_get_search_list(jq_state *jq, jv input) {
  jv_free(input);
  return jq_get_lib_dirs(jq);
}

static jv f_get_prog_origin(jq_state *jq, jv input) {
  jv_free(input);
  return jq_get_prog_origin(jq);
}

static jv f_get_jq_origin(jq_state *jq, jv input) {
  jv_free(input);
  return jq_get_jq_origin(jq);
}

static jv f_string_split(jq_state *jq, jv a, jv b) {
  if (jv_get_kind(a) != JV_KIND_STRING || jv_get_kind(b) != JV_KIND_STRING) {
    return ret_error2(a, b, jv_string("split input and separator must be strings"));
  }
  return jv_string_split(a, b);
}

static jv f_string_explode(jq_state *jq, jv a) {
  if (jv_get_kind(a) != JV_KIND_STRING) {
    return ret_error(a, jv_string("explode input must be a string"));
  }
  return jv_string_explode(a);
}

static jv f_string_indexes(jq_state *jq, jv a, jv b) {
  return jv_string_indexes(a, b);
}

enum trim_op {
  TRIM_LEFT  = 1 << 0,
  TRIM_RIGHT = 1 << 1
};

static jv string_trim(jv a, int op) {
  if (jv_get_kind(a) != JV_KIND_STRING) {
    return ret_error(a, jv_string("trim input must be a string"));
  }

  int len = jv_string_length_bytes(jv_copy(a));
  const char *start = jv_string_value(a);
  const char *trim_start = start;
  const char *end = trim_start + len;
  const char *trim_end = end;
  int c;

  if (op & TRIM_LEFT) {
    for (;;) {
      const char *ns = jvp_utf8_next(trim_start, end, &c);
      if (!ns || !jvp_codepoint_is_whitespace(c))
        break;
      trim_start = ns;
    }
  }

  // make sure not empty string or start trim has trimmed everything
  if ((op & TRIM_RIGHT) && trim_end > trim_start) {
    for (;;) {
      const char *ns = jvp_utf8_backtrack(trim_end-1, trim_start, NULL);
      jvp_utf8_next(ns, trim_end, &c);
      if (!jvp_codepoint_is_whitespace(c))
        break;
      trim_end = ns;
      if (ns == trim_start)
        break;
    }
  }

  // no new string needed if there is nothing to trim
  if (trim_start == start && trim_end == end)
    return a;

  jv ts = jv_string_sized(trim_start, trim_end - trim_start);
  jv_free(a);
  return ts;
}

static jv f_string_trim(jq_state *jq, jv a)  { return string_trim(a, TRIM_LEFT | TRIM_RIGHT); }
static jv f_string_ltrim(jq_state *jq, jv a) { return string_trim(a, TRIM_LEFT); }
static jv f_string_rtrim(jq_state *jq, jv a) { return string_trim(a, TRIM_RIGHT); }

static jv f_string_implode(jq_state *jq, jv a) {
  if (jv_get_kind(a) != JV_KIND_ARRAY) {
    return ret_error(a, jv_string("implode input must be an array"));
  }

  int len = jv_array_length(jv_copy(a));
  jv s = jv_string_empty(len);

  for (int i = 0; i < len; i++) {
    jv n = jv_array_get(jv_copy(a), i);
    if (jv_get_kind(n) != JV_KIND_NUMBER || jvp_number_is_nan(n)) {
      jv_free(a);
      jv_free(s);
      return type_error(n, "can't be imploded, unicode codepoint needs to be numeric");
    }

    int nv = jv_number_value(n);
    jv_free(n);
    // outside codepoint range or in utf16 surrogate pair range
    if (nv < 0 || nv > 0x10FFFF || (nv >= 0xD800 && nv <= 0xDFFF))
      nv = 0xFFFD; // U+FFFD REPLACEMENT CHARACTER
    s = jv_string_append_codepoint(s, nv);
  }

  jv_free(a);
  return s;
}

static jv f_setpath(jq_state *jq, jv a, jv b, jv c) { return jv_setpath(a, b, c); }
extern jv _jq_path_append(jq_state *, jv, jv, jv);
static jv f_getpath(jq_state *jq, jv a, jv b) {
  return _jq_path_append(jq, a, b, jv_getpath(jv_copy(a), jv_copy(b)));
}
static jv f_delpaths(jq_state *jq, jv a, jv b) { return jv_delpaths(a, b); }
static jv f_has(jq_state *jq, jv a, jv b) { return jv_has(a, b); }

static jv f_modulemeta(jq_state *jq, jv a) {
  if (jv_get_kind(a) != JV_KIND_STRING) {
    return ret_error(a, jv_string("modulemeta input module name must be a string"));
  }
  return load_module_meta(jq, a);
}

static jv f_input(jq_state *jq, jv input) {
  jv_free(input);
  jq_input_cb cb;
  void *data;
  jq_get_input_cb(jq, &cb, &data);
  if (cb == NULL)
    return jv_invalid_with_msg(jv_string("break"));
  jv v = cb(jq, data);
  if (jv_is_valid(v) || jv_invalid_has_msg(jv_copy(v)))
    return v;
  return jv_invalid_with_msg(jv_string("break"));
}

static jv f_debug(jq_state *jq, jv input) {
  jq_msg_cb cb;
  void *data;
  jq_get_debug_cb(jq, &cb, &data);
  if (cb != NULL)
    cb(data, jv_copy(input));
  return input;
}

static jv f_stderr(jq_state *jq, jv input) {
  jq_msg_cb cb;
  void *data;
  jq_get_stderr_cb(jq, &cb, &data);
  if (cb != NULL)
    cb(data, jv_copy(input));
  return input;
}

static jv tm2jv(struct tm *tm) {
  return JV_ARRAY(jv_number(tm->tm_year + 1900),
                  jv_number(tm->tm_mon),
                  jv_number(tm->tm_mday),
                  jv_number(tm->tm_hour),
                  jv_number(tm->tm_min),
                  jv_number(tm->tm_sec),
                  jv_number(tm->tm_wday),
                  jv_number(tm->tm_yday));
}

#if defined(WIN32) && !defined(HAVE_SETENV)
static int setenv(const char *var, const char *val, int ovr)
{
  BOOL b;
  char c[2];
  if (!ovr)
  {
    DWORD d;
    d = GetEnvironmentVariableA (var, c, 2);
    if (0 != d && GetLastError () != ERROR_ENVVAR_NOT_FOUND) {
      return d;
    }
  }
  b = SetEnvironmentVariableA (var, val);
  if (b) {
    return 0;
  }
  return 1;
}
#endif

/*
 * mktime() has side-effects and anyways, returns time in the local
 * timezone, not UTC.  We want timegm(), which isn't standard.
 *
 * To make things worse, mktime() tells you what the timezone
 * adjustment is, but you have to #define _BSD_SOURCE to get this
 * field of struct tm on some systems.
 *
 * This is all to blame on POSIX, of course.
 *
 * Our wrapper tries to use timegm() if available, or mktime() and
 * correct for its side-effects if possible.
 *
 * Returns (time_t)-2 if mktime()'s side-effects cannot be corrected.
 */
static time_t my_mktime(struct tm *tm) {
#ifdef HAVE_TIMEGM
  return timegm(tm);
#elif HAVE_TM_TM_GMT_OFF

  time_t t = mktime(tm);
  if (t == (time_t)-1)
    return t;
  return t + tm->tm_gmtoff;
#elif HAVE_TM___TM_GMT_OFF
  time_t t = mktime(tm);
  if (t == (time_t)-1)
    return t;
  return t + tm->__tm_gmtoff;
#elif WIN32
  return _mkgmtime(tm);
#else
  char *tz;

  tz = (tz = getenv("TZ")) != NULL ? strdup(tz) : NULL;
  if (tz != NULL)
    setenv("TZ", "", 1);
  time_t t = mktime(tm);
  if (tz != NULL)
    setenv("TZ", tz, 1);
  return t;
#endif
}

/* Compute and set tm_wday */
static void set_tm_wday(struct tm *tm) {
  /*
   * https://en.wikipedia.org/wiki/Determination_of_the_day_of_the_week#Gauss.27s_algorithm
   * https://cs.uwaterloo.ca/~alopez-o/math-faq/node73.html
   *
   * Tested with dates from 1900-01-01 through 2100-01-01.  This
   * algorithm produces the wrong day-of-the-week number for dates in
   * the range 1900-01-01..1900-02-28, and for 2100-01-01..2100-02-28.
   * Since this is only needed on OS X and *BSD, we might just document
   * this.
   */
  int century = (1900 + tm->tm_year) / 100;
  int year = (1900 + tm->tm_year) % 100;
  if (tm->tm_mon < 2)
    year--;
  /*
   * The month value in the wday computation below is shifted so that
   * March is 1, April is 2, .., January is 11, and February is 12.
   */
  int mon = tm->tm_mon - 1;
  if (mon < 1)
    mon += 12;
  int wday =
    (tm->tm_mday + (int)floor((2.6 * mon - 0.2)) + year + (int)floor(year / 4.0) + (int)floor(century / 4.0) - 2 * century) % 7;
  if (wday < 0)
    wday += 7;
#if 0
  /* See commentary above */
  assert(wday == tm->tm_wday || tm->tm_wday == 8);
#endif
  tm->tm_wday = wday;
}
/*
 * Compute and set tm_yday.
 *
 */
static void set_tm_yday(struct tm *tm) {
  static const int d[] = {0, 31, 59, 90, 120, 151, 181, 212, 243, 273, 304, 334};
  int mon = tm->tm_mon;
  int year = 1900 + tm->tm_year;
  int leap_day = 0;
  if (tm->tm_mon > 1 &&
      ((year % 4 == 0 && year % 100 != 0) || (year % 400 == 0)))
    leap_day = 1;

  /* Bound check index into d[] */
  if (mon < 0)
    mon = -mon;
  if (mon > 11)
    mon %= 12;

  int yday = d[mon] + leap_day + tm->tm_mday - 1;
  assert(yday == tm->tm_yday || tm->tm_yday == 367);
  tm->tm_yday = yday;
}

static jv f_strptime(jq_state *jq, jv a, jv b) {
  if (jv_get_kind(a) != JV_KIND_STRING || jv_get_kind(b) != JV_KIND_STRING) {
    return ret_error2(a, b, jv_string("strptime/1 requires string inputs and arguments"));
  }

  struct tm tm;
  memset(&tm, 0, sizeof(tm));
  tm.tm_wday = 8; // sentinel
  tm.tm_yday = 367; // sentinel
  const char *input = jv_string_value(a);
  const char *fmt = jv_string_value(b);

#ifndef HAVE_STRPTIME
  if (strcmp(fmt, "%Y-%m-%dT%H:%M:%SZ")) {
    return ret_error2(a, b, jv_string("strptime/1 only supports ISO 8601 on this platform"));
  }
#endif
  const char *end = strptime(input, fmt, &tm);
  if (end == NULL || (*end != '\0' && !isspace(*end))) {
    return ret_error2(a, b, jv_string_fmt("date \"%s\" does not match format \"%s\"", input, fmt));
  }
  jv_free(b);
  /*
   * This is OS X or some *BSD whose strptime() is just not that
   * helpful!
   *
   * We don't know that the format string did involve parsing a
   * year, or a month (if tm->tm_mon == 0).  But with our invalid
   * day-of-week and day-of-year sentinel checks above, the worst
   * this can do is produce garbage.
   */
#ifdef __APPLE__
  /*
   * Apple has made it worse, and different versions of the OS have different
   * behaviors. Some versions just don't touch the fields, but others do, and
   * sometimes provide wrong answers, at that! We can't tell at compile-time
   * which behavior the target system will have, so instead we always use our
   * functions to set these on OS X, and document that %u and %j are
   * unsupported on OS X.
   */
  set_tm_wday(&tm);
  set_tm_yday(&tm);
#elif defined(WIN32) || !defined(HAVE_STRPTIME)
  set_tm_wday(&tm);
#else
  if (tm.tm_wday == 8 && tm.tm_mday != 0 && tm.tm_mon >= 0 && tm.tm_mon <= 11)
    set_tm_wday(&tm);
  if (tm.tm_yday == 367 && tm.tm_mday != 0 && tm.tm_mon >= 0 && tm.tm_mon <= 11)
    set_tm_yday(&tm);
#endif
  jv r = tm2jv(&tm);
  if (*end != '\0')
    r = jv_array_append(r, jv_string(end));
  jv_free(a); // must come after `*end` because `end` is a pointer into `a`'s string
  return r;
}

static int jv2tm(jv a, struct tm *tm) {
  memset(tm, 0, sizeof(*tm));
  static const size_t offsets[] = {
    offsetof(struct tm, tm_year),
    offsetof(struct tm, tm_mon),
    offsetof(struct tm, tm_mday),
    offsetof(struct tm, tm_hour),
    offsetof(struct tm, tm_min),
    offsetof(struct tm, tm_sec),
    offsetof(struct tm, tm_wday),
    offsetof(struct tm, tm_yday),
  };

  for (size_t i = 0; i < (sizeof offsets / sizeof *offsets); ++i) {
    jv n = jv_array_get(jv_copy(a), i);
    if (!jv_is_valid(n))
      break;
    if (jv_get_kind(n) != JV_KIND_NUMBER || jvp_number_is_nan(n)) {
      jv_free(a);
      jv_free(n);
      return 0;
    }
    double d = jv_number_value(n);
    if (i == 0) /* year */
      d -= 1900;
    *(int *)((void *)tm + offsets[i]) = d < INT_MIN ? INT_MIN :
                                        d > INT_MAX ? INT_MAX : (int)d;
    jv_free(n);
  }

  // We use UTC everywhere (gettimeofday, gmtime) and UTC does not do DST.
  // Setting tm_isdst to 0 is done by the memset.
  // tm->tm_isdst = 0;

  // The standard permits the tm structure to contain additional members. We
  // hope it is okay to initialize them to zero, because the standard does not
  // provide an alternative.

  jv_free(a);
  return 1;
}

#undef TO_TM_FIELD

static jv f_mktime(jq_state *jq, jv a) {
  if (jv_get_kind(a) != JV_KIND_ARRAY)
    return ret_error(a, jv_string("mktime requires array inputs"));
  if (jv_array_length(jv_copy(a)) < 6)
    return ret_error(a, jv_string("mktime requires parsed datetime inputs"));
  struct tm tm;
  if (!jv2tm(a, &tm))
    return jv_invalid_with_msg(jv_string("mktime requires parsed datetime inputs"));
  time_t t = my_mktime(&tm);
  if (t == (time_t)-1)
    return jv_invalid_with_msg(jv_string("invalid gmtime representation"));
  if (t == (time_t)-2)
    return jv_invalid_with_msg(jv_string("mktime not supported on this platform"));
  return jv_number(t);
}

#ifdef HAVE_GMTIME_R
static jv f_gmtime(jq_state *jq, jv a) {
  if (jv_get_kind(a) != JV_KIND_NUMBER)
    return ret_error(a, jv_string("gmtime() requires numeric inputs"));
  struct tm tm, *tmp;
  memset(&tm, 0, sizeof(tm));
  double fsecs = jv_number_value(a);
  time_t secs = fsecs;
  jv_free(a);
  tmp = gmtime_r(&secs, &tm);
  if (tmp == NULL)
    return jv_invalid_with_msg(jv_string("error converting number of seconds since epoch to datetime"));
  a = tm2jv(tmp);
  return jv_array_set(a, 5, jv_number(jv_number_value(jv_array_get(jv_copy(a), 5)) + (fsecs - floor(fsecs))));
}
#elif defined HAVE_GMTIME
static jv f_gmtime(jq_state *jq, jv a) {
  if (jv_get_kind(a) != JV_KIND_NUMBER)
    return ret_error(a, jv_string("gmtime requires numeric inputs"));
  struct tm tm, *tmp;
  memset(&tm, 0, sizeof(tm));
  double fsecs = jv_number_value(a);
  time_t secs = fsecs;
  jv_free(a);
  tmp = gmtime(&secs);
  if (tmp == NULL)
    return jv_invalid_with_msg(jv_string("error converting number of seconds since epoch to datetime"));
  a = tm2jv(tmp);
  return jv_array_set(a, 5, jv_number(jv_number_value(jv_array_get(jv_copy(a), 5)) + (fsecs - floor(fsecs))));
}
#else
static jv f_gmtime(jq_state *jq, jv a) {
  jv_free(a);
  return jv_invalid_with_msg(jv_string("gmtime not implemented on this platform"));
}
#endif

#ifdef HAVE_LOCALTIME_R
static jv f_localtime(jq_state *jq, jv a) {
  if (jv_get_kind(a) != JV_KIND_NUMBER)
    return ret_error(a, jv_string("localtime() requires numeric inputs"));
  struct tm tm, *tmp;
  memset(&tm, 0, sizeof(tm));
  double fsecs = jv_number_value(a);
  time_t secs = fsecs;
  jv_free(a);
  tmp = localtime_r(&secs, &tm);
  if (tmp == NULL)
    return jv_invalid_with_msg(jv_string("error converting number of seconds since epoch to datetime"));
  a = tm2jv(tmp);
  return jv_array_set(a, 5, jv_number(jv_number_value(jv_array_get(jv_copy(a), 5)) + (fsecs - floor(fsecs))));
}
#elif defined HAVE_GMTIME
static jv f_localtime(jq_state *jq, jv a) {
  if (jv_get_kind(a) != JV_KIND_NUMBER)
    return ret_error(a, jv_string("localtime requires numeric inputs"));
  struct tm tm, *tmp;
  memset(&tm, 0, sizeof(tm));
  double fsecs = jv_number_value(a);
  time_t secs = fsecs;
  jv_free(a);
  tmp = localtime(&secs);
  if (tmp == NULL)
    return jv_invalid_with_msg(jv_string("error converting number of seconds since epoch to datetime"));
  a = tm2jv(tmp);
  return jv_array_set(a, 5, jv_number(jv_number_value(jv_array_get(jv_copy(a), 5)) + (fsecs - floor(fsecs))));
}
#else
static jv f_localtime(jq_state *jq, jv a) {
  jv_free(a);
  return jv_invalid_with_msg(jv_string("localtime not implemented on this platform"));
}
#endif

#ifdef HAVE_STRFTIME
static jv f_strftime(jq_state *jq, jv a, jv b) {
  if (jv_get_kind(a) == JV_KIND_NUMBER) {
    a = f_gmtime(jq, a);
    if (!jv_is_valid(a)) {
      jv_free(b);
      return a;
    }
  } else if (jv_get_kind(a) != JV_KIND_ARRAY) {
    return ret_error2(a, b, jv_string("strftime/1 requires parsed datetime inputs"));
  }
  if (jv_get_kind(b) != JV_KIND_STRING)
    return ret_error2(a, b, jv_string("strftime/1 requires a string format"));
  struct tm tm;
  if (!jv2tm(a, &tm))
    return ret_error(b, jv_string("strftime/1 requires parsed datetime inputs"));

  const char *fmt = jv_string_value(b);
  size_t alloced = strlen(fmt) + 100;
  char *buf = alloca(alloced);
  size_t n = strftime(buf, alloced, fmt, &tm);
  jv_free(b);
  /* POSIX doesn't provide errno values for strftime() failures; weird */
  if (n == 0 || n > alloced)
    return jv_invalid_with_msg(jv_string("strftime/1: unknown system failure"));
  return jv_string(buf);
}
#else
static jv f_strftime(jq_state *jq, jv a, jv b) {
  jv_free(a);
  jv_free(b);
  return jv_invalid_with_msg(jv_string("strftime/1 not implemented on this platform"));
}
#endif

#ifdef HAVE_STRFTIME
static jv f_strflocaltime(jq_state *jq, jv a, jv b) {
  if (jv_get_kind(a) == JV_KIND_NUMBER) {
    a = f_localtime(jq, a);
  } else if (jv_get_kind(a) != JV_KIND_ARRAY) {
    return ret_error2(a, b, jv_string("strflocaltime/1 requires parsed datetime inputs"));
  }
  if (jv_get_kind(b) != JV_KIND_STRING)
    return ret_error2(a, b, jv_string("strflocaltime/1 requires a string format"));
  struct tm tm;
  if (!jv2tm(a, &tm))
    return ret_error(b, jv_string("strflocaltime/1 requires parsed datetime inputs"));
  const char *fmt = jv_string_value(b);
  size_t alloced = strlen(fmt) + 100;
  char *buf = alloca(alloced);
  size_t n = strftime(buf, alloced, fmt, &tm);
  jv_free(b);
  /* POSIX doesn't provide errno values for strftime() failures; weird */
  if (n == 0 || n > alloced)
    return jv_invalid_with_msg(jv_string("strflocaltime/1: unknown system failure"));
  return jv_string(buf);
}
#else
static jv f_strflocaltime(jq_state *jq, jv a, jv b) {
  jv_free(a);
  jv_free(b);
  return jv_invalid_with_msg(jv_string("strflocaltime/1 not implemented on this platform"));
}
#endif

#ifdef HAVE_GETTIMEOFDAY
static jv f_now(jq_state *jq, jv a) {
  jv_free(a);
  struct timeval tv;
  if (gettimeofday(&tv, NULL) == -1)
    return jv_number(time(NULL));
  return jv_number(tv.tv_sec + tv.tv_usec / 1000000.0);
}
#else
static jv f_now(jq_state *jq, jv a) {
  jv_free(a);
  return jv_number(time(NULL));
}
#endif

static jv f_getuuid(jq_state *jq, jv a) {
  jv_free(a);

  char* uuid_value = get_uuid();
  jv ret = jv_string(uuid_value);
  free(uuid_value);
  return ret;
}

static jv f_current_filename(jq_state *jq, jv a) {
  jv_free(a);

  jv r = jq_util_input_get_current_filename(jq);
  if (jv_is_valid(r))
    return r;
  jv_free(r);
  return jv_null();
}
static jv f_current_line(jq_state *jq, jv a) {
  jv_free(a);
  return jq_util_input_get_current_line(jq);
}

static jv f_have_decnum(jq_state *jq, jv a) {
  jv_free(a);
#ifdef USE_DECNUM
  return jv_true();
#else
  return jv_false();
#endif
}

#define LIBM_DD(name) \
  {f_ ## name, #name, 1},
#define LIBM_DD_NO(name) LIBM_DD(name)
#define LIBM_DA(name, type) LIBM_DD(name)
#define LIBM_DA_NO(name, type) LIBM_DD(name)

#define LIBM_DDD(name) \
  {f_ ## name, #name, 3},
#define LIBM_DDD_NO(name) LIBM_DDD(name)

#define LIBM_DDDD(name) \
  {f_ ## name, #name, 4},
#define LIBM_DDDD_NO(name) LIBM_DDDD(name)

static const struct cfunction function_list[] = {
#include "libm.h"
  {f_negate, "_negate", 1},
#define BINOP(name) {f_ ## name, "_" #name, 3},
BINOPS
#undef BINOP
  {f_dump, "tojson", 1},
  {f_json_parse, "fromjson", 1},
  {f_tonumber, "tonumber", 1},
  {f_tostring, "tostring", 1},
  {f_toarray, "toarray", 1},
  {f_toobject, "toobject", 1},
  {f_keys, "keys", 1},
  {f_keys_unsorted, "keys_unsorted", 1},
  {f_startswith, "startswith", 2},
  {f_endswith, "endswith", 2},
  {f_string_split, "split", 2},
  {f_string_explode, "explode", 1},
  {f_string_implode, "implode", 1},
  {f_string_indexes, "_strindices", 2},
  {f_string_trim, "trim", 1},
  {f_string_ltrim, "ltrim", 1},
  {f_string_rtrim, "rtrim", 1},
  {f_setpath, "setpath", 3}, // FIXME typechecking
  {f_getpath, "getpath", 2},
  {f_delpaths, "delpaths", 2},
  {f_has, "has", 2},
  {f_contains, "contains", 2},
  {f_length, "length", 1},
  {f_utf8bytelength, "utf8bytelength", 1},
  {f_type, "type", 1},
  {f_isinfinite, "isinfinite", 1},
  {f_isnan, "isnan", 1},
  {f_isnormal, "isnormal", 1},
  {f_infinite, "infinite", 1},
  {f_nan, "nan", 1},
  {f_sort, "sort", 1},
  {f_sort_by_impl, "_sort_by_impl", 2},
  {f_group_by_impl, "_group_by_impl", 2},
  {f_min, "min", 1},
  {f_max, "max", 1},
  {f_min_by_impl, "_min_by_impl", 2},
  {f_max_by_impl, "_max_by_impl", 2},
  {f_error, "error", 1},
  {f_format, "format", 2},
  {f_env, "env", 1},
  {f_halt, "halt", 1},
  {f_halt_error, "halt_error", 2},
  {f_get_search_list, "get_search_list", 1},
  {f_get_prog_origin, "get_prog_origin", 1},
  {f_get_jq_origin, "get_jq_origin", 1},
  {f_match, "_match_impl", 4},
  {f_modulemeta, "modulemeta", 1},
  {f_input, "input", 1},
  {f_debug, "debug", 1},
  {f_stderr, "stderr", 1},
  {f_strptime, "strptime", 2},
  {f_strftime, "strftime", 2},
  {f_strflocaltime, "strflocaltime", 2},
  {f_mktime, "mktime", 1},
  {f_gmtime, "gmtime", 1},
  {f_localtime, "localtime", 1},
  {f_now, "now", 1},
  {f_current_filename, "input_filename", 1},
  {f_current_line, "input_line_number", 1},
<<<<<<< HEAD
  {f_getuuid, "getuuid", 1},
=======
  {f_have_decnum, "have_decnum", 1},
  {f_have_decnum, "have_literal_numbers", 1},
>>>>>>> 6d02d53f
};
#undef LIBM_DDDD_NO
#undef LIBM_DDD_NO
#undef LIBM_DD_NO
#undef LIBM_DA_NO
#undef LIBM_DDDD
#undef LIBM_DDD
#undef LIBM_DD
#undef LIBM_DA

struct bytecoded_builtin { const char* name; block code; };
static block bind_bytecoded_builtins(block b) {
  block builtins = gen_noop();
  {
    struct bytecoded_builtin builtin_defs[] = {
      {"empty", gen_op_simple(BACKTRACK)},
      {"not", gen_condbranch(gen_const(jv_false()),
                             gen_const(jv_true()))}
    };
    for (unsigned i=0; i<sizeof(builtin_defs)/sizeof(builtin_defs[0]); i++) {
      builtins = BLOCK(builtins, gen_function(builtin_defs[i].name, gen_noop(),
                                              builtin_defs[i].code));
    }
  }
  {
    struct bytecoded_builtin builtin_def_1arg[] = {
      {"path", BLOCK(gen_op_simple(PATH_BEGIN),
                     gen_call("arg", gen_noop()),
                     gen_op_simple(PATH_END))},
    };
    for (unsigned i=0; i<sizeof(builtin_def_1arg)/sizeof(builtin_def_1arg[0]); i++) {
      builtins = BLOCK(builtins, gen_function(builtin_def_1arg[i].name,
                                              gen_param("arg"),
                                              builtin_def_1arg[i].code));
    }
  }
  {
    // Note that we can now define `range` as a jq-coded function
    block rangevar = gen_op_var_fresh(STOREV, "rangevar");
    block rangestart = gen_op_var_fresh(STOREV, "rangestart");
    block range = BLOCK(gen_op_simple(DUP),
                        gen_call("start", gen_noop()),
                        rangestart,
                        gen_call("end", gen_noop()),
                        gen_op_simple(DUP),
                        gen_op_bound(LOADV, rangestart),
                        // Reset rangevar for every value generated by "end"
                        rangevar,
                        gen_op_bound(RANGE, rangevar));
    builtins = BLOCK(builtins, gen_function("range",
                                            BLOCK(gen_param("start"), gen_param("end")),
                                            range));
  }
  return BLOCK(builtins, b);
}

static const char jq_builtins[] = {
/* Include jq-coded builtins */
#include "src/builtin.inc"
  '\0',
};

static block gen_builtin_list(block builtins) {
  jv list = jv_array_append(block_list_funcs(builtins, 1), jv_string("builtins/0"));
  return BLOCK(builtins, gen_function("builtins", gen_noop(), gen_const(list)));
}

int builtins_bind(jq_state *jq, block* bb) {
  block builtins;
  struct locfile* src = locfile_init(jq, "<builtin>", jq_builtins, sizeof(jq_builtins)-1);
  int nerrors = jq_parse_library(src, &builtins);
  assert(!nerrors);
  locfile_free(src);

  builtins = bind_bytecoded_builtins(builtins);
  builtins = gen_cbinding(function_list, sizeof(function_list)/sizeof(function_list[0]), builtins);
  builtins = gen_builtin_list(builtins);

  *bb = block_bind_referenced(builtins, *bb, OP_IS_CALL_PSEUDO);
  return nerrors;
}<|MERGE_RESOLUTION|>--- conflicted
+++ resolved
@@ -1855,12 +1855,9 @@
   {f_now, "now", 1},
   {f_current_filename, "input_filename", 1},
   {f_current_line, "input_line_number", 1},
-<<<<<<< HEAD
-  {f_getuuid, "getuuid", 1},
-=======
   {f_have_decnum, "have_decnum", 1},
   {f_have_decnum, "have_literal_numbers", 1},
->>>>>>> 6d02d53f
+  {f_getuuid, "getuuid", 1},
 };
 #undef LIBM_DDDD_NO
 #undef LIBM_DDD_NO
