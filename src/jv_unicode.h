--- conflicted
+++ resolved
@@ -1,14 +1,11 @@
 #ifndef JV_UNICODE_H
 #define JV_UNICODE_H
 
-<<<<<<< HEAD
 #ifdef __cplusplus
 extern "C" {
 #endif
 
-=======
 const char* jvp_utf8_backtrack(const char* start, const char* min, int *missing_bytes);
->>>>>>> 7b81a836
 const char* jvp_utf8_next(const char* in, const char* end, int* codepoint);
 int jvp_utf8_is_valid(const char* in, const char* end);
 
