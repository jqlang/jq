--- conflicted
+++ resolved
@@ -217,11 +217,7 @@
 
 # README.md is expected in GitHub projects, good stuff in it, so we'll
 # distribute it and install it with the package in the doc directory.
-<<<<<<< HEAD
 dist_doc_DATA = README.md COPYING AUTHORS
-=======
-dist_doc_DATA = README.md COPYING AUTHORS README
->>>>>>> 076d0a28
 
 pkgconfigdir = $(libdir)/pkgconfig
 pkgconfig_DATA = libjq.pc
